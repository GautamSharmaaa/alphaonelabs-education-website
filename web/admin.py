--- conflicted
+++ resolved
@@ -518,7 +518,6 @@
 admin.site.register(User, CustomUserAdmin)
 
 
-<<<<<<< HEAD
 @admin.register(ProgressTracker)
 class ProgressTrackerAdmin(admin.ModelAdmin):
     list_display = ('title', 'user', 'current_value', 'target_value', 'percentage', 'public', 'updated_at')
@@ -540,7 +539,8 @@
             'classes': ('collapse',)
         }),
     )
-=======
+
+
 @admin.register(Donation)
 class DonationAdmin(admin.ModelAdmin):
     list_display = ("email", "amount", "donation_type", "status", "created_at", "display_name")
@@ -562,5 +562,4 @@
     def display_name(self, obj):
         return obj.display_name
 
-    display_name.short_description = "Name"
->>>>>>> 2967ff58
+    display_name.short_description = "Name"
from allauth.account.models import EmailAddress
from django.contrib import admin, messages
from django.contrib.auth import login
from django.contrib.auth.admin import UserAdmin as BaseUserAdmin
from django.contrib.auth.models import User
from django.db import models
from django.http import HttpResponseRedirect
from django.urls import path, reverse
from django.utils.html import format_html

from .models import (
    Achievement,
    BlogComment,
    BlogPost,
    Cart,
    CartItem,
    Challenge,
    ChallengeSubmission,
    Course,
    CourseMaterial,
    CourseProgress,
    Donation,
    Enrollment,
    ForumCategory,
    ForumReply,
    ForumTopic,
    Goods,
    LearningStreak,
    Notification,
    Order,
    OrderItem,
    Payment,
    ProductImage,
    Profile,
    ProgressTracker,
    Quiz,
    QuizOption,
    QuizQuestion,
    Review,
    SearchLog,
    Session,
    SessionAttendance,
    Storefront,
    Subject,
    SuccessStory,
    WebRequest,
)


class ProfileInline(admin.StackedInline):
    model = Profile
    can_delete = False
    verbose_name_plural = "Profile"
    fields = (
        "bio",
        "expertise",
        "avatar",
        "is_teacher",
        "referral_code",
        "referred_by",
        "referral_earnings",
        "commission_rate",
    )
    raw_id_fields = ("referred_by",)

    def get_formset(self, request, obj=None, **kwargs):
        formset = super().get_formset(request, obj, **kwargs)
        formset.form.base_fields["referred_by"].required = False
        formset.form.base_fields["referral_earnings"].initial = 0
        formset.form.base_fields["commission_rate"].initial = 10.0
        return formset


class EmailAddressInline(admin.TabularInline):
    model = EmailAddress
    can_delete = True
    verbose_name_plural = "Email Addresses"
    extra = 1


@admin.register(Profile)
class ProfileAdmin(admin.ModelAdmin):
    list_display = ("user", "is_teacher", "expertise", "created_at", "updated_at")
    list_filter = ("is_teacher", "created_at", "updated_at")
    search_fields = ("user__username", "user__email", "expertise", "bio")
    ordering = ("-created_at",)
    raw_id_fields = ("user",)
    readonly_fields = ("created_at", "updated_at")
    fieldsets = (
        (None, {"fields": ("user", "is_teacher")}),
        ("Profile Information", {"fields": ("bio", "expertise", "avatar")}),
        ("Stripe Information", {"fields": ("stripe_account_id", "stripe_account_status", "commission_rate")}),
        (
            "Timestamps",
            {"fields": ("created_at", "updated_at"), "classes": ("collapse",)},
        ),
    )


class CustomUserAdmin(BaseUserAdmin):
    inlines = (ProfileInline, EmailAddressInline)
    list_display = ("username", "email", "first_name", "last_name", "is_staff", "get_enrollment_count")

    # Add email to the add_fieldsets
    add_fieldsets = (
        (
            None,
            {
                "classes": ("wide",),
                "fields": ("username", "password1", "password2"),
            },
        ),
    )

    def get_enrollment_count(self, obj):
        count = obj.enrollments.count()
        if count > 0:
            url = reverse("admin:web_enrollment_changelist") + f"?student__id__exact={obj.id}"
            return format_html('<a href="{}">{} enrollments</a>', url, count)
        return "0 enrollments"

    get_enrollment_count.short_description = "Enrollments"
    get_enrollment_count.admin_order_field = "enrollments__count"

    def get_queryset(self, request):
        qs = super().get_queryset(request)
        return qs.annotate(models.Count("enrollments"))

    def get_urls(self):
        urls = super().get_urls()
        custom_urls = [
            path(
                "<id>/login_as_user/",
                self.admin_site.admin_view(self.login_as_user),
                name="auth_user_login_as",
            ),
        ]
        return custom_urls + urls

    def login_as_user(self, request, id):
        user = self.get_object(request, id)
        if not user:
            return self._get_obj_does_not_exist_redirect(request, "auth", "user", id)

        # Store the admin's ID and login as the user
        request.session["logged_in_as"] = {
            "original_user_id": request.user.id,
            "original_username": request.user.username,
            "target_username": user.username,
        }
        request.session.modified = True
        messages.success(request, f"You are now logged in as {user.username}")

        # Login as the selected user with the default auth backend
        from django.contrib.auth.backends import ModelBackend

        backend = ModelBackend()
        user.backend = f"{backend.__module__}.{backend.__class__.__name__}"
        login(request, user)

        return HttpResponseRedirect("/")

    def get_list_display(self, request):
        list_display = super().get_list_display(request)
        if request.user.is_superuser:
            return list_display + ("login_as_button",)
        return list_display

    def login_as_button(self, obj):
        if obj == self.model.objects.get(id=self.model._meta.pk.get_prep_value(obj.pk)):
            return format_html(
                '<a class="button" href="{}">Login as User</a>', reverse("admin:auth_user_login_as", args=[obj.pk])
            )

    login_as_button.short_description = ""
    login_as_button.allow_tags = True

    def save_model(self, request, obj, form, change):
        creating = not change  # True if creating new user, False if editing
        super().save_model(request, obj, form, change)

        if creating:
            # Get email from the form data
            email = form.data.get("emailaddress_set-0-email")
            if email:
                # Set the user's email field only
                obj.email = email
                obj.save()


class SessionInline(admin.TabularInline):
    model = Session
    extra = 1


@admin.register(Subject)
class SubjectAdmin(admin.ModelAdmin):
    list_display = ("name", "order", "created_at")
    prepopulated_fields = {"slug": ("name",)}
    search_fields = ("name", "description")
    ordering = ("order", "name")


@admin.register(Course)
class CourseAdmin(admin.ModelAdmin):
    list_display = ("title", "subject", "teacher", "price", "status")
    list_filter = ("subject", "level", "status", "is_featured")
    search_fields = ("title", "description", "teacher__username")
    prepopulated_fields = {"slug": ("title",)}
    inlines = [SessionInline]


@admin.register(Session)
class SessionAdmin(admin.ModelAdmin):
    list_display = ("title", "course", "start_time", "end_time", "is_virtual")
    list_filter = ("is_virtual", "start_time")
    search_fields = ("title", "description", "course__title")


@admin.register(Enrollment)
class EnrollmentAdmin(admin.ModelAdmin):
    list_display = ("student", "course", "status", "enrollment_date", "completion_date")
    list_filter = ("status", "enrollment_date")
    search_fields = ("student__username", "course__title")


@admin.register(Review)
class ReviewAdmin(admin.ModelAdmin):
    list_display = ("student", "course", "rating", "created_at")
    list_filter = ("rating", "created_at")
    search_fields = ("student__username", "course__title", "comment")


class CartItemInline(admin.TabularInline):
    model = CartItem
    extra = 0
    readonly_fields = ("created_at", "updated_at")
    raw_id_fields = ("course", "session")


@admin.register(Cart)
class CartAdmin(admin.ModelAdmin):
    list_display = ("id", "user", "session_key", "item_count", "total", "created_at")
    list_filter = ("created_at", "updated_at")
    search_fields = ("user__username", "user__email", "session_key")
    readonly_fields = ("created_at", "updated_at")
    inlines = [CartItemInline]
    raw_id_fields = ("user",)


@admin.register(CartItem)
class CartItemAdmin(admin.ModelAdmin):
    list_display = ("id", "cart", "course", "session", "price", "created_at")
    list_filter = ("created_at", "updated_at")
    search_fields = ("cart__user__username", "cart__user__email", "course__title", "session__title")
    readonly_fields = ("created_at", "updated_at")
    raw_id_fields = ("cart", "course", "session")


@admin.register(SearchLog)
class SearchLogAdmin(admin.ModelAdmin):
    list_display = ("query", "results_count", "search_type", "user", "created_at")
    list_filter = ("search_type", "created_at")
    search_fields = ("query", "user__username", "user__email")
    readonly_fields = ("created_at", "filters_applied")
    ordering = ("-created_at",)
    raw_id_fields = ("user",)

    def has_add_permission(self, request):
        return False  # Search logs should only be created through the search interface

    def has_change_permission(self, request, obj=None):
        return False  # Search logs should not be editable


@admin.register(WebRequest)
class WebRequestAdmin(admin.ModelAdmin):
    list_display = ("path", "ip_address", "user", "count", "course", "get_agent", "created", "modified")
    list_filter = ("created", "modified")
    search_fields = ("path", "ip_address", "user", "agent", "referer")
    readonly_fields = ("created", "modified")
    ordering = ("-modified",)
    raw_id_fields = ("course",)

    def get_agent(self, obj):
        return obj.agent[:100] + "..." if len(obj.agent) > 100 else obj.agent

    get_agent.short_description = "User Agent"

    def has_add_permission(self, request):
        return False  # WebRequests should only be created through middleware

    def has_change_permission(self, request, obj=None):
        return False  # WebRequests should not be editable


@admin.register(CourseMaterial)
class CourseMaterialAdmin(admin.ModelAdmin):
    list_display = ("title", "course", "material_type", "session", "order", "is_downloadable")
    list_filter = ("material_type", "is_downloadable", "requires_enrollment", "created_at")
    search_fields = ("title", "description", "course__title", "session__title")
    ordering = ("course", "order", "created_at")
    raw_id_fields = ("course", "session")


@admin.register(CourseProgress)
class CourseProgressAdmin(admin.ModelAdmin):
    list_display = ("enrollment", "completion_percentage", "attendance_rate", "last_accessed")
    list_filter = ("last_accessed",)
    search_fields = ("enrollment__student__username", "enrollment__course__title")
    raw_id_fields = ("enrollment", "completed_sessions")


@admin.register(Achievement)
class AchievementAdmin(admin.ModelAdmin):
    list_display = ("student", "course", "achievement_type", "title", "awarded_at")
    list_filter = ("achievement_type", "awarded_at")
    search_fields = ("student__username", "course__title", "title", "description")
    raw_id_fields = ("student", "course")


@admin.register(SessionAttendance)
class SessionAttendanceAdmin(admin.ModelAdmin):
    list_display = ("session", "student", "status", "created_at")
    list_filter = ("status", "created_at")
    search_fields = ("session__title", "student__username", "notes")
    raw_id_fields = ("session", "student")


@admin.register(Notification)
class NotificationAdmin(admin.ModelAdmin):
    list_display = ("user", "title", "notification_type", "read", "created_at")
    list_filter = ("notification_type", "read", "created_at")
    search_fields = ("user__username", "title", "message")
    raw_id_fields = ("user",)


@admin.register(BlogPost)
class BlogPostAdmin(admin.ModelAdmin):
    list_display = ("title", "author", "status", "published_at", "created_at")
    list_filter = ("status", "created_at", "published_at")
    search_fields = ("title", "content", "author__username", "tags")
    prepopulated_fields = {"slug": ("title",)}
    raw_id_fields = ("author",)


@admin.register(SuccessStory)
class SuccessStoryAdmin(admin.ModelAdmin):
    list_display = ("title", "author", "status", "published_at", "created_at")
    list_filter = ("status", "created_at", "published_at")
    search_fields = ("title", "content", "author__username")
    prepopulated_fields = {"slug": ("title",)}
    raw_id_fields = ("author",)


@admin.register(BlogComment)
class BlogCommentAdmin(admin.ModelAdmin):
    list_display = ("post", "author", "is_approved", "created_at")
    list_filter = ("is_approved", "created_at")
    search_fields = ("post__title", "author__username", "content")
    raw_id_fields = ("post", "author", "parent")


@admin.register(ForumTopic)
class ForumTopicAdmin(admin.ModelAdmin):
    list_display = ("title", "category", "author", "is_pinned", "is_locked", "views", "created_at")
    list_filter = ("is_pinned", "is_locked", "created_at")
    search_fields = ("title", "content", "author__username")
    raw_id_fields = ("author", "category")


@admin.register(ForumReply)
class ForumReplyAdmin(admin.ModelAdmin):
    list_display = ("topic", "author", "is_solution", "created_at")
    list_filter = ("is_solution", "created_at")
    search_fields = ("topic__title", "author__username", "content")
    raw_id_fields = ("topic", "author")


@admin.register(ForumCategory)
class ForumCategoryAdmin(admin.ModelAdmin):
    list_display = ("name", "slug", "order", "created_at")
    list_filter = ("created_at", "updated_at")
    search_fields = ("name", "description")
    prepopulated_fields = {"slug": ("name",)}
    ordering = ("order", "name")


@admin.register(Payment)
class PaymentAdmin(admin.ModelAdmin):
    list_display = ("enrollment", "session", "amount", "currency", "status", "created_at")
    list_filter = ("status", "currency", "created_at")
    search_fields = ("enrollment__student__username", "enrollment__course__title", "stripe_payment_intent_id")
    raw_id_fields = ("enrollment", "session")
    readonly_fields = ("created_at", "updated_at")


@admin.register(Challenge)
class ChallengeAdmin(admin.ModelAdmin):
    list_display = ("week_number", "title", "start_date", "end_date")


@admin.register(ChallengeSubmission)
class ChallengeSubmissionAdmin(admin.ModelAdmin):
    list_display = ("user", "challenge", "submitted_at")


# Unregister the default User admin and register our custom one
admin.site.unregister(User)
admin.site.register(User, CustomUserAdmin)


@admin.register(Storefront)
class StorefrontAdmin(admin.ModelAdmin):
    list_display = ("id", "name", "teacher", "is_active", "created_at")
    list_filter = ("is_active", "created_at")
    search_fields = ("teacher__username", "store_name", "store_description")
    readonly_fields = ("id", "created_at", "updated_at")
    fieldsets = (
        (None, {"fields": ("teacher", "store_name", "is_active")}),
        ("Content", {"fields": ("store_description", "store_logo", "store_banner")}),
        ("Policies", {"fields": ("refund_policy", "privacy_policy")}),
        ("Metadata", {"fields": ("store_slug", "created_at", "updated_at")}),
    )
    autocomplete_fields = ["teacher"]

    def get_readonly_fields(self, request, obj=None):
        if obj:  # Editing existing object
            return self.readonly_fields + ("teacher",)
        return self.readonly_fields


@admin.register(Goods)
class GoodsAdmin(admin.ModelAdmin):
    list_display = ("name", "storefront", "price", "stock_status", "product_type", "is_available")
    list_filter = ("product_type", "is_available", "created_at")
    search_fields = ("name", "description", "sku", "storefront__store_name")
    readonly_fields = ("sku", "created_at", "updated_at")
    raw_id_fields = ("storefront",)
    list_editable = ("is_available",)
    date_hierarchy = "created_at"
    fieldsets = (
        (None, {"fields": ("name", "storefront", "is_available")}),
        ("Pricing", {"fields": ("price", "discount_price")}),
        ("Inventory", {"fields": ("product_type", "stock", "sku", "file")}),
        ("Content", {"fields": ("description", "category", "images")}),
        ("Dates", {"fields": ("created_at", "updated_at")}),
    )

    def stock_status(self, obj):
        if obj.product_type == "digital":
            return "N/A"
        return f"{obj.stock} in stock" if obj.stock else "Out of stock"

    stock_status.short_description = "Stock"


class ProductImageInline(admin.TabularInline):
    model = ProductImage
    extra = 1
    readonly_fields = ("preview",)

    def preview(self, obj):
        return format_html('<img src="{}" height="50" />', obj.image.url) if obj.image else "-"

    preview.short_description = "Preview"


@admin.register(ProductImage)
class ProductImageAdmin(admin.ModelAdmin):
    list_display = ("goods", "preview", "alt_text")
    search_fields = ("goods__name", "alt_text")
    readonly_fields = ("preview",)
    raw_id_fields = ("goods",)

    def preview(self, obj):
        return format_html('<img src="{}" height="50" />', obj.image.url) if obj.image else "-"

    preview.short_description = "Preview"


class OrderItemInline(admin.TabularInline):
    model = OrderItem
    extra = 0
    readonly_fields = ("goods", "quantity", "price_at_purchase", "discounted_price_at_purchase")
    can_delete = False


@admin.register(Order)
class OrderAdmin(admin.ModelAdmin):
    list_display = ("id", "user", "status", "created_at", "updated_at")
    list_filter = ("status", "created_at")
    search_fields = ("user__email", "tracking_number")
    readonly_fields = ("id", "created_at", "updated_at")
    raw_id_fields = ("user",)
    date_hierarchy = "created_at"
    inlines = [OrderItemInline]
    actions = ["mark_as_completed"]

    fieldsets = (
        (None, {"fields": ("user", "status")}),
        ("Financials", {"fields": ("currency", "tax_rate")}),
        ("Fulfillment", {"fields": ("shipping_address", "tracking_number")}),
        ("Compliance", {"fields": ("terms_accepted", "transaction_log")}),
        ("Dates", {"fields": ("created_at", "updated_at")}),
    )

    def mark_as_completed(self, request, queryset):
        queryset.update(status="completed")

    mark_as_completed.short_description = "Mark selected orders as completed"


@admin.register(OrderItem)
class OrderItemAdmin(admin.ModelAdmin):
    list_display = ("id", "order", "goods", "quantity", "price_at_purchase")
    list_filter = ("order__status",)
    search_fields = ("goods__name", "order__id")
    readonly_fields = ("id",)
    raw_id_fields = ("order", "goods")

    def price_display(self, obj):
        if obj.discounted_price_at_purchase:
            return f"${obj.discounted_price_at_purchase} (Discounted from ${obj.price_at_purchase})"
        return f"${obj.price_at_purchase}"

    price_display.short_description = "Price"


# Unregister the default User admin and register our custom one
admin.site.unregister(User)
admin.site.register(User, CustomUserAdmin)


@admin.register(ProgressTracker)
class ProgressTrackerAdmin(admin.ModelAdmin):
    list_display = ("title", "user", "current_value", "target_value", "percentage", "public", "updated_at")
    list_filter = ("public", "color", "created_at")
    search_fields = ("title", "description", "user__username")
    readonly_fields = ("embed_code", "created_at", "updated_at")
    fieldsets = (
        (None, {"fields": ("user", "title", "description")}),
        ("Progress", {"fields": ("current_value", "target_value", "color")}),
        ("Embedding", {"fields": ("public", "embed_code")}),
        ("Timestamps", {"fields": ("created_at", "updated_at"), "classes": ("collapse",)}),
    )


@admin.register(Donation)
class DonationAdmin(admin.ModelAdmin):
    list_display = ("email", "amount", "donation_type", "status", "created_at", "display_name")
    list_filter = ("donation_type", "status", "created_at", "anonymous")
    search_fields = ("email", "message", "user__username", "user__email")
    readonly_fields = ("created_at", "updated_at")
    fieldsets = (
        (
            "Donation Information",
            {"fields": ("user", "email", "amount", "donation_type", "status", "message", "anonymous")},
        ),
        (
            "Stripe Information",
            {"fields": ("stripe_payment_intent_id", "stripe_subscription_id", "stripe_customer_id")},
        ),
        ("Timestamps", {"fields": ("created_at", "updated_at")}),
    )

    def display_name(self, obj):
        return obj.display_name

    display_name.short_description = "Name"


<<<<<<< HEAD
# Register Quiz-related models
@admin.register(Quiz)
class QuizAdmin(admin.ModelAdmin):
    list_display = ("title", "creator", "subject", "status", "created_at")
    list_filter = ("status", "created_at")
    search_fields = ("title", "description", "creator__username", "id__exact")
    autocomplete_fields = ["creator", "subject"]


@admin.register(QuizQuestion)
class QuizQuestionAdmin(admin.ModelAdmin):
    list_display = ("text", "quiz", "question_type", "points", "order")
    list_filter = ("question_type",)
    search_fields = ("text", "quiz__title")
    autocomplete_fields = ["quiz"]


@admin.register(QuizOption)
class QuizOptionAdmin(admin.ModelAdmin):
    list_display = ("text", "question", "is_correct", "order")
    list_filter = ("is_correct",)
    search_fields = ("text", "question__text")
    autocomplete_fields = ["question"]
=======
@admin.register(LearningStreak)
class LearningStreakAdmin(admin.ModelAdmin):
    list_display = ("user", "current_streak", "longest_streak", "last_engagement")
    search_fields = ("user__username",)
>>>>>>> e61afb72
<|MERGE_RESOLUTION|>--- conflicted
+++ resolved
@@ -570,7 +570,12 @@
     display_name.short_description = "Name"
 
 
-<<<<<<< HEAD
+@admin.register(LearningStreak)
+class LearningStreakAdmin(admin.ModelAdmin):
+    list_display = ("user", "current_streak", "longest_streak", "last_engagement")
+    search_fields = ("user__username",)
+
+
 # Register Quiz-related models
 @admin.register(Quiz)
 class QuizAdmin(admin.ModelAdmin):
@@ -593,10 +598,4 @@
     list_display = ("text", "question", "is_correct", "order")
     list_filter = ("is_correct",)
     search_fields = ("text", "question__text")
-    autocomplete_fields = ["question"]
-=======
-@admin.register(LearningStreak)
-class LearningStreakAdmin(admin.ModelAdmin):
-    list_display = ("user", "current_streak", "longest_streak", "last_engagement")
-    search_fields = ("user__username",)
->>>>>>> e61afb72
+    autocomplete_fields = ["question"]
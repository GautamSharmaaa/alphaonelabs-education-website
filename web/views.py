import calendar
import html
import ipaddress
import json
import os
import re
import shutil
import socket
import subprocess
import time
from collections import defaultdict
from datetime import timedelta
from decimal import Decimal
from urllib.parse import urlparse

import requests
import stripe
from django.conf import settings
from django.contrib import messages
from django.contrib.auth import get_user_model, login
from django.contrib.auth.decorators import login_required, user_passes_test
from django.contrib.auth.mixins import LoginRequiredMixin, UserPassesTestMixin
from django.contrib.auth.models import User
from django.core.mail import send_mail
from django.core.management import call_command
from django.core.paginator import Paginator
from django.db import IntegrityError, models, transaction
from django.db.models import Avg, Count, Q, Sum
from django.http import (
    FileResponse,
    Http404,
    HttpResponse,
    HttpResponseForbidden,
    JsonResponse,
)
from django.shortcuts import get_object_or_404, redirect, render
from django.template.loader import render_to_string
from django.urls import NoReverseMatch, reverse, reverse_lazy
from django.utils import timezone
from django.utils.crypto import get_random_string
from django.utils.html import strip_tags
from django.views import generic
from django.views.decorators.clickjacking import xframe_options_exempt
from django.views.decorators.csrf import csrf_exempt, csrf_protect
from django.views.decorators.http import require_GET, require_POST
from django.views.generic import (
    CreateView,
    DeleteView,
    DetailView,
    ListView,
    UpdateView,
)

from .calendar_sync import generate_google_calendar_link, generate_ical_feed, generate_outlook_calendar_link
from .decorators import teacher_required
from .forms import (
    BlogPostForm,
    ChallengeSubmissionForm,
    CourseForm,
    CourseMaterialForm,
    EducationalVideoForm,
    FeedbackForm,
    ForumCategoryForm,
    ForumTopicForm,
    GoodsForm,
    GradeableLinkForm,
    InviteStudentForm,
    LearnForm,
    LinkGradeForm,
    MemeForm,
    MessageTeacherForm,
    NotificationPreferencesForm,
    ProfileUpdateForm,
    ProgressTrackerForm,
    ReviewForm,
    SessionForm,
    StorefrontForm,
    StudentEnrollmentForm,
    SuccessStoryForm,
    TeacherSignupForm,
    TeachForm,
    TeamGoalForm,
    TeamInviteForm,
    UserRegistrationForm,
)
from .marketing import (
    generate_social_share_content,
    get_course_analytics,
    get_promotion_recommendations,
    send_course_promotion_email,
)
from .models import (
    Achievement,
    BlogComment,
    BlogPost,
    Cart,
    CartItem,
    Certificate,
    Challenge,
    ChallengeSubmission,
    Course,
    CourseMaterial,
    CourseProgress,
    Donation,
    EducationalVideo,
    Enrollment,
    EventCalendar,
    FeatureVote,
    ForumCategory,
    ForumReply,
    ForumTopic,
    Goods,
    GradeableLink,
    LearningStreak,
    LinkGrade,
    Meme,
    NotificationPreference,
    Order,
    OrderItem,
    PeerConnection,
    PeerMessage,
    ProductImage,
    Profile,
    ProgressTracker,
    SearchLog,
    Session,
    SessionAttendance,
    SessionEnrollment,
    Storefront,
    StudyGroup,
    Subject,
    SuccessStory,
    TeamGoal,
    TeamGoalMember,
    TeamInvite,
    TimeSlot,
    UserBadge,
    WebRequest,
)
from .notifications import (
    notify_session_reminder,
    notify_teacher_new_enrollment,
    notify_team_goal_completion,
    notify_team_invite,
    notify_team_invite_response,
    send_enrollment_confirmation,
)
from .referrals import send_referral_reward_email
from .social import get_social_stats
from .utils import get_or_create_cart

GOOGLE_CREDENTIALS_PATH = os.path.join(settings.BASE_DIR, "google_credentials.json")

# Initialize Stripe
stripe.api_key = settings.STRIPE_SECRET_KEY


def sitemap(request):
    return render(request, "sitemap.html")


def index(request):
    """Homepage view."""
    from django.conf import settings

    # Store referral code in session if present in URL
    ref_code = request.GET.get("ref")
    if ref_code:
        request.session["referral_code"] = ref_code

    # Get current user's profile if authenticated
    profile = request.user.profile if request.user.is_authenticated else None

    # Get top referrers
    top_referrers = (
        Profile.objects.annotate(
            total_signups=Count("referrals"),
            total_enrollments=Count(
                "referrals__user__enrollments", filter=Q(referrals__user__enrollments__status="approved")
            ),
            total_clicks=Count(
                "referrals__user",
                filter=Q(
                    referrals__user__username__in=WebRequest.objects.filter(path__contains="ref=").values_list(
                        "user", flat=True
                    )
                ),
            ),
        )
        .filter(total_signups__gt=0)
        .order_by("-total_signups")[:5]
    )

    # Get featured courses
    featured_courses = Course.objects.filter(status="published", is_featured=True).order_by("-created_at")[:3]

    # Get current challenge
    current_challenge = Challenge.objects.filter(start_date__lte=timezone.now(), end_date__gte=timezone.now()).first()

    # Get latest blog post
    latest_post = BlogPost.objects.filter(status="published").order_by("-published_at").first()

    # Get latest success story
    latest_success_story = SuccessStory.objects.filter(status="published").order_by("-published_at").first()

    # Get signup form if needed
    form = None
    if not request.user.is_authenticated or not request.user.profile.is_teacher:
        form = TeacherSignupForm()

    context = {
        "profile": profile,
        "top_referrers": top_referrers,
        "featured_courses": featured_courses,
        "current_challenge": current_challenge,
        "latest_post": latest_post,
        "latest_success_story": latest_success_story,
        "form": form,
        "is_debug": settings.DEBUG,
    }
    if request.user.is_authenticated:
        user_team_goals = (
            TeamGoal.objects.filter(Q(creator=request.user) | Q(members__user=request.user))
            .distinct()
            .order_by("-created_at")[:3]
        )

        team_invites = TeamInvite.objects.filter(recipient=request.user, status="pending").select_related(
            "goal", "sender"
        )

        context.update(
            {
                "user_team_goals": user_team_goals,
                "team_invites": team_invites,
            }
        )

        # Add courses that the user is teaching if they have any
        teaching_courses = (
            Course.objects.filter(teacher=request.user)
            .annotate(
                view_count=Sum("web_requests__count", default=0),
                enrolled_students=Count("enrollments", filter=Q(enrollments__status="approved")),
            )
            .order_by("-created_at")
        )

        if teaching_courses.exists():
            context.update(
                {
                    "teaching_courses": teaching_courses,
                }
            )
    return render(request, "index.html", context)


def signup_view(request):
    """Custom signup view that properly handles referral codes."""
    if request.method == "POST":
        # Initialize the registration form with POST data and request context
        form = UserRegistrationForm(request.POST, request=request)
        # Validate the form data before saving the new user
        if form.is_valid():
            form.save(request)
            return redirect("account_email_verification_sent")
    else:
        # Initialize form with request to get referral code from session
        form = UserRegistrationForm(request=request)

        # If there's no referral code in session but it's in the URL, store it
        ref_code = request.GET.get("ref")
        if ref_code and not request.session.get("referral_code"):
            request.session["referral_code"] = ref_code
            # Reinitialize form to pick up the new session value
            form = UserRegistrationForm(request=request)

    return render(
        request,
        "account/signup.html",
        {
            "form": form,
            "login_url": reverse("account_login"),
        },
    )


@login_required
def profile(request):
    if request.method == "POST":
        form = ProfileUpdateForm(request.POST, request.FILES, instance=request.user)
        if form.is_valid():
            form.save()  # Save the form data including the is_profile_public field
            request.user.profile.refresh_from_db()  # Refresh the instance so updated Profile is loaded
            messages.success(request, "Profile updated successfully!")
            return redirect("profile")
        else:
            for field, errors in form.errors.items():
                for error in errors:
                    messages.error(request, f"Error in {field}: {error}")
    else:
        # Use the instance so the form loads all updated fields from the database.
        form = ProfileUpdateForm(instance=request.user)

    badges = UserBadge.objects.filter(user=request.user).select_related("badge")

    context = {
        "form": form,
        "badges": badges,
    }

    # Teacher-specific stats
    if request.user.profile.is_teacher:
        courses = Course.objects.filter(teacher=request.user)
        total_students = sum(course.enrollments.filter(status="approved").count() for course in courses)
        avg_rating = 0
        total_ratings = 0
        for course in courses:
            course_ratings = course.reviews.all()
            if course_ratings:
                avg_rating += sum(review.rating for review in course_ratings)
                total_ratings += len(course_ratings)
        avg_rating = round(avg_rating / total_ratings, 1) if total_ratings > 0 else 0
        context.update(
            {
                "courses": courses,
                "total_students": total_students,
                "avg_rating": avg_rating,
            }
        )
    # Student-specific stats
    else:
        enrollments = Enrollment.objects.filter(student=request.user).select_related("course")
        completed_courses = enrollments.filter(status="completed").count()
        total_progress = 0
        progress_count = 0
        for enrollment in enrollments:
            progress, _ = CourseProgress.objects.get_or_create(enrollment=enrollment)
            if progress.completion_percentage is not None:
                total_progress += progress.completion_percentage
                progress_count += 1
        avg_progress = round(total_progress / progress_count) if progress_count > 0 else 0
        context.update(
            {
                "enrollments": enrollments,
                "completed_courses": completed_courses,
                "avg_progress": avg_progress,
            }
        )

    # Add created calendars with time slots if applicable
    created_calendars = request.user.created_calendars.prefetch_related("time_slots").order_by("-created_at")
    context["created_calendars"] = created_calendars

    return render(request, "profile.html", context)


@login_required
def create_course(request):
    if request.method == "POST":
        form = CourseForm(request.POST, request.FILES)
        if form.is_valid():
            course = form.save(commit=False)
            course.teacher = request.user
            course.save()
            form.save_m2m()  # Save many-to-many relationships
            return redirect("course_detail", slug=course.slug)
    else:
        form = CourseForm()

    return render(request, "courses/create.html", {"form": form})


def course_detail(request, slug):
    course = get_object_or_404(Course, slug=slug)
    sessions = course.sessions.all().order_by("start_time")
    now = timezone.now()
    is_teacher = request.user == course.teacher
    completed_sessions = []

    # Get enrollment if user is authenticated
    enrollment = None
    is_enrolled = False
    if request.user.is_authenticated:
        enrollment = Enrollment.objects.filter(course=course, student=request.user, status="approved").first()
        is_enrolled = enrollment is not None
        if enrollment:
            # Get completed sessions through SessionAttendance
            completed_sessions = SessionAttendance.objects.filter(
                student=request.user, session__course=course, status="completed"
            ).values_list("session__id", flat=True)
            completed_sessions = course.sessions.filter(id__in=completed_sessions)

    # Get attendance data for all enrolled students
    student_attendance = {}
    total_sessions = sessions.count()

    if is_teacher or is_enrolled:
        for enroll in course.enrollments.all():
            attended_sessions = SessionAttendance.objects.filter(
                student=enroll.student, session__course=course, status__in=["present", "late"]
            ).count()
            student_attendance[enroll.student.id] = {"attended": attended_sessions, "total": total_sessions}

    # Mark past sessions as completed for display
    past_sessions = sessions.filter(end_time__lt=now)
    future_sessions = sessions.filter(end_time__gte=now)
    sessions = list(future_sessions) + list(past_sessions)  # Show future sessions first

    # Calendar data
    today = timezone.now().date()

    # Get the requested month from query parameters, default to current month
    try:
        year = int(request.GET.get("year", today.year))
        month = int(request.GET.get("month", today.month))
        current_month = today.replace(year=year, month=month, day=1)
    except (ValueError, TypeError):
        current_month = today.replace(day=1)

    # Calculate previous and next month
    if current_month.month == 1:
        prev_month = current_month.replace(year=current_month.year - 1, month=12)
    else:
        prev_month = current_month.replace(month=current_month.month - 1)

    if current_month.month == 12:
        next_month = current_month.replace(year=current_month.year + 1, month=1)
    else:
        next_month = current_month.replace(month=current_month.month + 1)

    # Get the calendar for current month
    cal = calendar.monthcalendar(current_month.year, current_month.month)

    # Get all session dates for this course in current month
    session_dates = set(
        session.start_time.date()
        for session in sessions
        if session.start_time.year == current_month.year and session.start_time.month == current_month.month
    )

    # Prepare calendar weeks data
    calendar_weeks = []
    for week in cal:
        calendar_week = []
        for day in week:
            if day == 0:
                calendar_week.append({"date": None, "in_month": False, "has_session": False})
            else:
                date = current_month.replace(day=day)
                calendar_week.append({"date": date, "in_month": True, "has_session": date in session_dates})
        calendar_weeks.append(calendar_week)

    context = {
        "course": course,
        "sessions": sessions,
        "now": now,
        "today": today,
        "is_teacher": is_teacher,
        "is_enrolled": is_enrolled,
        "enrollment": enrollment,
        "completed_sessions": completed_sessions,
        "calendar_weeks": calendar_weeks,
        "current_month": current_month,
        "prev_month": prev_month,
        "next_month": next_month,
        "student_attendance": student_attendance,
    }

    return render(request, "courses/detail.html", context)


@login_required
def enroll_course(request, course_slug):
    """Enroll in a course and handle referral rewards if applicable."""
    course = get_object_or_404(Course, slug=course_slug)

    # Check if user is already enrolled
    if request.user.enrollments.filter(course=course).exists():
        messages.warning(request, "You are already enrolled in this course.")
        return redirect("course_detail", slug=course_slug)

    # Check if course is full
    if course.max_students and course.enrollments.count() >= course.max_students:
        messages.error(request, "This course is full.")
        return redirect("course_detail", slug=course_slug)

    # Check if this is the user's first enrollment and if they were referred
    if not Enrollment.objects.filter(student=request.user).exists():
        if hasattr(request.user.profile, "referred_by") and request.user.profile.referred_by:
            referrer = request.user.profile.referred_by
            if not referrer.is_teacher:  # Regular users get reward on first course enrollment
                referrer.add_referral_earnings(5)
                send_referral_reward_email(referrer.user, request.user, 5, "enrollment")

    # For free courses, create approved enrollment immediately
    if course.price == 0:
        enrollment = Enrollment.objects.create(student=request.user, course=course, status="approved")
        # Send notifications for free courses
        send_enrollment_confirmation(enrollment)
        notify_teacher_new_enrollment(enrollment)
        messages.success(request, "You have successfully enrolled in this free course.")
        return redirect("course_detail", slug=course_slug)
    else:
        # For paid courses, create pending enrollment
        enrollment = Enrollment.objects.create(student=request.user, course=course, status="pending")
        messages.info(request, "Please complete the payment process to enroll in this course.")
        return redirect("course_detail", slug=course_slug)


@login_required
def add_session(request, slug):
    course = Course.objects.get(slug=slug)
    if request.user != course.teacher:
        messages.error(request, "Only the course teacher can add sessions!")
        return redirect("course_detail", slug=slug)

    if request.method == "POST":
        form = SessionForm(request.POST)
        if form.is_valid():
            session = form.save(commit=False)
            session.course = course
            session.save()
            # Send session notifications to enrolled students
            notify_session_reminder(session)
            messages.success(request, "Session added successfully!")
            return redirect("course_detail", slug=slug)
    else:
        form = SessionForm()

    return render(request, "courses/session_form.html", {"form": form, "course": course, "is_edit": False})


@login_required
def add_review(request, slug):
    course = Course.objects.get(slug=slug)
    if not request.user.enrollments.filter(course=course).exists():
        messages.error(request, "Only enrolled students can review the course!")
        return redirect("course_detail", slug=slug)

    if request.method == "POST":
        form = ReviewForm(request.POST)
        if form.is_valid():
            review = form.save(commit=False)
            review.student = request.user
            review.course = course
            review.save()
            messages.success(request, "Review added successfully!")
            return redirect("course_detail", slug=slug)
    else:
        form = ReviewForm()

    return render(request, "courses/add_review.html", {"form": form, "course": course})


@login_required
def delete_course(request, slug):
    course = get_object_or_404(Course, slug=slug)
    if request.user != course.teacher:
        messages.error(request, "Only the course teacher can delete the course!")
        return redirect("course_detail", slug=slug)

    if request.method == "POST":
        course.delete()
        messages.success(request, "Course deleted successfully!")
        return redirect("profile")

    return render(request, "courses/delete_confirm.html", {"course": course})


@csrf_exempt
def github_update(request):
    send_slack_message("New commit pulled from GitHub")
    root_directory = os.path.dirname(os.path.dirname(os.path.abspath(__file__)))
    try:
        subprocess.run(["chmod", "+x", f"{root_directory}/setup.sh"])
        result = subprocess.run(["bash", f"{root_directory}/setup.sh"], capture_output=True, text=True)
        if result.returncode != 0:
            raise Exception(
                f"setup.sh failed with return code {result.returncode} and output: {result.stdout} {result.stderr}"
            )
        send_slack_message("CHMOD success about to set time on: " + settings.PA_WSGI)

        current_time = time.time()
        os.utime(settings.PA_WSGI, (current_time, current_time))
        send_slack_message("Repository updated successfully")
        return HttpResponse("Repository updated successfully")
    except Exception as e:
        print(f"Deploy error: {e}")
        send_slack_message(f"Deploy error: {e}")
        return HttpResponse("Deploy error see logs.")


def send_slack_message(message):
    webhook_url = os.getenv("SLACK_WEBHOOK_URL")
    if not webhook_url:
        print("Warning: SLACK_WEBHOOK_URL not configured")
        return

    payload = {"text": f"```{message}```"}
    try:
        response = requests.post(webhook_url, json=payload)
        response.raise_for_status()  # Raise exception for bad status codes
    except Exception as e:
        print(f"Failed to send Slack message: {e}")


def get_wsgi_last_modified_time():
    try:
        return time.ctime(os.path.getmtime(settings.PA_WSGI))
    except Exception:
        return "Unknown"


def subjects(request):
    return render(request, "subjects.html")


def about(request):
    return render(request, "about.html")


def learn(request):
    if request.method == "POST":
        form = LearnForm(request.POST)
        if form.is_valid():
            subject = form.cleaned_data["subject"]
            email = form.cleaned_data["email"]
            message = form.cleaned_data["message"]

            # Prepare email content
            email_subject = f"Learning Interest: {subject}"
            email_body = render_to_string(
                "emails/learn_interest.html",
                {
                    "subject": subject,
                    "email": email,
                    "message": message,
                },
            )

            # Send email
            try:
                send_mail(
                    email_subject,
                    email_body,
                    settings.DEFAULT_FROM_EMAIL,
                    [settings.DEFAULT_FROM_EMAIL],
                    html_message=email_body,
                    fail_silently=False,
                )
                messages.success(request, "Thank you for your interest! We'll be in touch soon.")
                return redirect("index")
            except Exception as e:
                print(f"Error sending email: {e}")
                messages.error(request, "Sorry, there was an error sending your inquiry. Please try again later.")
    else:
        initial_data = {}
        if request.GET.get("subject"):
            initial_data["subject"] = request.GET.get("subject")
        form = LearnForm(initial=initial_data)

    return render(request, "learn.html", {"form": form})


def teach(request):
    if request.method == "POST":
        form = TeachForm(request.POST)
        if form.is_valid():
            subject = form.cleaned_data["subject"]
            email = form.cleaned_data["email"]
            expertise = form.cleaned_data["expertise"]

            # Prepare email content
            email_subject = f"Teaching Application: {subject}"
            email_body = render_to_string(
                "emails/teach_application.html",
                {
                    "subject": subject,
                    "email": email,
                    "expertise": expertise,
                },
            )

            # Send email
            try:
                send_mail(
                    email_subject,
                    email_body,
                    settings.DEFAULT_FROM_EMAIL,
                    [settings.DEFAULT_FROM_EMAIL],
                    html_message=email_body,
                    fail_silently=False,
                )
                messages.success(request, "Thank you for your application! We'll review it and get back to you soon.")
                return redirect("index")
            except Exception as e:
                print(f"Error sending email: {e}")
                messages.error(request, "Sorry, there was an error sending your application. Please try again later.")
    else:
        initial_data = {}
        if request.GET.get("subject"):
            initial_data["subject"] = request.GET.get("subject")
        form = TeachForm(initial=initial_data)

    return render(request, "teach.html", {"form": form})


def course_search(request):
    query = request.GET.get("q", "")
    subject = request.GET.get("subject", "")
    level = request.GET.get("level", "")
    min_price = request.GET.get("min_price", "")
    max_price = request.GET.get("max_price", "")
    sort_by = request.GET.get("sort", "-created_at")

    courses = Course.objects.filter(status="published")

    # Apply filters
    if query:
        courses = courses.filter(
            Q(title__icontains=query)
            | Q(description__icontains=query)
            | Q(tags__icontains=query)
            | Q(learning_objectives__icontains=query)
            | Q(prerequisites__icontains=query)
            | Q(teacher__username__icontains=query)
            | Q(teacher__first_name__icontains=query)
            | Q(teacher__last_name__icontains=query)
            | Q(teacher__profile__expertise__icontains=query)
        )

    if subject:
        courses = courses.filter(subject=subject)

    if level:
        courses = courses.filter(level=level)

    if min_price:
        try:
            min_price = float(min_price)
            courses = courses.filter(price__gte=min_price)
        except ValueError:
            pass

    if max_price:
        try:
            max_price = float(max_price)
            courses = courses.filter(price__lte=max_price)
        except ValueError:
            pass

    # Annotate with average rating for sorting
    courses = courses.annotate(
        avg_rating=Avg("reviews__rating"),
        total_students=Count("enrollments", filter=Q(enrollments__status="approved")),
    )

    # Apply sorting
    if sort_by == "price":
        courses = courses.order_by("price", "-avg_rating")
    elif sort_by == "-price":
        courses = courses.order_by("-price", "-avg_rating")
    elif sort_by == "title":
        courses = courses.order_by("title")
    elif sort_by == "rating":
        courses = courses.order_by("-avg_rating", "-total_students")
    else:  # Default to newest
        courses = courses.order_by("-created_at")

    # Get total count before pagination
    total_results = courses.count()

    # Log the search
    if query or subject or level or min_price or max_price:
        filters = {
            "subject": subject,
            "level": level,
            "min_price": min_price,
            "max_price": max_price,
            "sort_by": sort_by,
        }
        SearchLog.objects.create(
            query=query,
            results_count=total_results,
            user=request.user if request.user.is_authenticated else None,
            filters_applied=filters,
            search_type="course",
        )

    # Pagination
    paginator = Paginator(courses, 12)  # Show 12 courses per page
    page_number = request.GET.get("page", 1)
    page_obj = paginator.get_page(page_number)

    context = {
        "page_obj": page_obj,
        "query": query,
        "subject": subject,
        "level": level,
        "min_price": min_price,
        "max_price": max_price,
        "sort_by": sort_by,
        "subject_choices": Course._meta.get_field("subject").choices,
        "level_choices": Course._meta.get_field("level").choices,
        "total_results": total_results,
    }

    return render(request, "courses/search.html", context)


@login_required
def create_payment_intent(request, slug):
    """Create a payment intent for Stripe."""
    course = get_object_or_404(Course, slug=slug)

    # Prevent creating payment intents for free courses
    if course.price == 0:
        # Find the enrollment and update its status to approved if it's pending
        enrollment = get_object_or_404(Enrollment, student=request.user, course=course)
        if enrollment.status == "pending":
            enrollment.status = "approved"
            enrollment.save()

            # Send notifications
            send_enrollment_confirmation(enrollment)
            notify_teacher_new_enrollment(enrollment)

        return JsonResponse({"free_course": True, "message": "Enrollment approved for free course"})

    # Ensure user has a pending enrollment
    enrollment = get_object_or_404(Enrollment, student=request.user, course=course, status="pending")

    # Validate price is greater than zero for Stripe
    if course.price <= 0:
        enrollment.status = "approved"
        enrollment.save()

        # Send notifications
        send_enrollment_confirmation(enrollment)
        notify_teacher_new_enrollment(enrollment)

        return JsonResponse({"free_course": True, "message": "Enrollment approved for free course"})

    try:
        # Create a PaymentIntent with the order amount and currency
        intent = stripe.PaymentIntent.create(
            amount=int(course.price * 100),  # Convert to cents
            currency="usd",
            metadata={
                "course_id": course.id,
                "user_id": request.user.id,
            },
        )
        return JsonResponse({"clientSecret": intent.client_secret})
    except Exception as e:
        return JsonResponse({"error": str(e)}, status=403)


@csrf_exempt
def stripe_webhook(request):
    """Stripe webhook endpoint for handling payment events."""
    payload = request.body
    sig_header = request.META.get("HTTP_STRIPE_SIGNATURE")

    try:
        event = stripe.Webhook.construct_event(payload, sig_header, settings.STRIPE_WEBHOOK_SECRET)
    except ValueError:
        # Invalid payload
        return HttpResponse(status=400)
    except stripe.error.SignatureVerificationError:
        # Invalid signature
        return HttpResponse(status=400)

    if event.type == "payment_intent.succeeded":
        payment_intent = event.data.object
        handle_successful_payment(payment_intent)
    elif event.type == "payment_intent.payment_failed":
        payment_intent = event.data.object
        handle_failed_payment(payment_intent)

    return HttpResponse(status=200)


def handle_successful_payment(payment_intent):
    """Handle successful payment by enrolling the user in the course."""
    # Get metadata from the payment intent
    course_id = payment_intent.metadata.get("course_id")
    user_id = payment_intent.metadata.get("user_id")

    # Create enrollment and payment records
    course = Course.objects.get(id=course_id)
    user = User.objects.get(id=user_id)

    # Create enrollment with pending status
    enrollment = Enrollment.objects.get_or_create(student=user, course=course, defaults={"status": "pending"})[0]

    # Update status to approved after successful payment
    enrollment.status = "approved"
    enrollment.save()

    # Send notifications
    send_enrollment_confirmation(enrollment)
    notify_teacher_new_enrollment(enrollment)


def handle_failed_payment(payment_intent):
    """Handle failed payment."""
    course_id = payment_intent.metadata.get("course_id")
    user_id = payment_intent.metadata.get("user_id")

    try:
        course = Course.objects.get(id=course_id)
        user = User.objects.get(id=user_id)
        enrollment = Enrollment.objects.get(student=user, course=course)
        enrollment.status = "pending"
        enrollment.save()
    except (Course.DoesNotExist, User.DoesNotExist, Enrollment.DoesNotExist):
        pass  # Log error or handle appropriately


@login_required
def update_course(request, slug):
    course = get_object_or_404(Course, slug=slug)
    if request.user != course.teacher:
        return HttpResponseForbidden()

    if request.method == "POST":
        form = CourseForm(request.POST, request.FILES, instance=course)
        if form.is_valid():
            form.save()
            return redirect("course_detail", slug=course.slug)
    else:
        form = CourseForm(instance=course)

    return render(request, "courses/update.html", {"form": form, "course": course})


@login_required
def mark_session_attendance(request, session_id):
    session = Session.objects.get(id=session_id)
    if request.user != session.course.teacher:
        messages.error(request, "Only the course teacher can mark attendance!")
        return redirect("course_detail", slug=session.course.slug)

    if request.method == "POST":
        for student_id, status in request.POST.items():
            if student_id.startswith("student_"):
                student_id = student_id.replace("student_", "")
                student = User.objects.get(id=student_id)
                attendance, created = SessionAttendance.objects.update_or_create(
                    session=session, student=student, defaults={"status": status}
                )
        messages.success(request, "Attendance marked successfully!")
        return redirect("course_detail", slug=session.course.slug)

    enrollments = session.course.enrollments.filter(status="approved")
    attendances = {att.student_id: att.status for att in session.attendances.all()}

    context = {
        "session": session,
        "enrollments": enrollments,
        "attendances": attendances,
    }
    return render(request, "courses/mark_attendance.html", context)


@login_required
def mark_session_completed(request, session_id):
    session = Session.objects.get(id=session_id)
    enrollment = request.user.enrollments.get(course=session.course)

    if enrollment.status != "approved":
        messages.error(request, "You must be enrolled in the course to mark sessions as completed!")
        return redirect("course_detail", slug=session.course.slug)

    progress, created = CourseProgress.objects.get_or_create(enrollment=enrollment)
    progress.completed_sessions.add(session)

    # Check for achievements
    if progress.completion_percentage == 100:
        Achievement.objects.get_or_create(
            student=request.user,
            course=session.course,
            achievement_type="completion",
            defaults={
                "title": "Course Completed!",
                "description": f"Completed all sessions in {session.course.title}",
            },
        )

    if progress.attendance_rate == 100:
        Achievement.objects.get_or_create(
            student=request.user,
            course=session.course,
            achievement_type="attendance",
            defaults={
                "title": "Perfect Attendance!",
                "description": f"Attended all sessions in {session.course.title}",
            },
        )

    messages.success(request, "Session marked as completed!")
    return redirect("course_detail", slug=session.course.slug)


@login_required
def student_progress(request, enrollment_id):
    enrollment = Enrollment.objects.get(id=enrollment_id)

    if request.user != enrollment.student and request.user != enrollment.course.teacher:
        messages.error(request, "You don't have permission to view this progress!")
        return redirect("course_detail", slug=enrollment.course.slug)

    progress, created = CourseProgress.objects.get_or_create(enrollment=enrollment)
    achievements = Achievement.objects.filter(student=enrollment.student, course=enrollment.course)

    past_sessions = enrollment.course.sessions.filter(start_time__lt=timezone.now())
    upcoming_sessions = enrollment.course.sessions.filter(start_time__gte=timezone.now())

    context = {
        "enrollment": enrollment,
        "progress": progress,
        "achievements": achievements,
        "past_sessions": past_sessions,
        "upcoming_sessions": upcoming_sessions,
        "stripe_public_key": (
            settings.STRIPE_PUBLISHABLE_KEY if enrollment.status == "pending" and enrollment.course.price > 0 else None
        ),
    }
    return render(request, "courses/student_progress.html", context)


@login_required
def course_progress_overview(request, slug):
    course = Course.objects.get(slug=slug)
    if request.user != course.teacher:
        messages.error(request, "Only the course teacher can view the progress overview!")
        return redirect("course_detail", slug=slug)

    enrollments = course.enrollments.filter(status="approved")
    progress_data = []

    for enrollment in enrollments:
        progress, created = CourseProgress.objects.get_or_create(enrollment=enrollment)
        attendance_data = (
            SessionAttendance.objects.filter(student=enrollment.student, session__course=course)
            .values("status")
            .annotate(count=models.Count("status"))
        )

        progress_data.append(
            {
                "enrollment": enrollment,
                "progress": progress,
                "attendance": attendance_data,
            }
        )

    context = {
        "course": course,
        "progress_data": progress_data,
    }
    return render(request, "courses/progress_overview.html", context)


@login_required
def upload_material(request, slug):
    course = get_object_or_404(Course, slug=slug)
    if request.user != course.teacher:
        return HttpResponseForbidden("You are not authorized to upload materials for this course.")

    if request.method == "POST":
        form = CourseMaterialForm(request.POST, request.FILES, course=course)
        if form.is_valid():
            material = form.save(commit=False)
            material.course = course
            material.save()
            messages.success(request, "Course material uploaded successfully!")
            return redirect("course_detail", slug=course.slug)
    else:
        form = CourseMaterialForm(course=course)

    return render(request, "courses/upload_material.html", {"form": form, "course": course})


@login_required
def delete_material(request, slug, material_id):
    material = get_object_or_404(CourseMaterial, id=material_id, course__slug=slug)
    if request.user != material.course.teacher:
        return HttpResponseForbidden("You are not authorized to delete this material.")

    if request.method == "POST":
        material.delete()
        messages.success(request, "Course material deleted successfully!")
        return redirect("course_detail", slug=slug)

    return render(request, "courses/delete_material_confirm.html", {"material": material})


@login_required
def download_material(request, slug, material_id):
    material = get_object_or_404(CourseMaterial, id=material_id, course__slug=slug)
    if not material.is_downloadable and request.user != material.course.teacher:
        return HttpResponseForbidden("This material is not available for download.")

    try:
        return FileResponse(material.file, as_attachment=True)
    except FileNotFoundError:
        messages.error(request, "The requested file could not be found.")
        return redirect("course_detail", slug=slug)


@login_required
@teacher_required
def course_marketing(request, slug):
    """View for managing course marketing and promotions."""
    course = get_object_or_404(Course, slug=slug, teacher=request.user)

    if request.method == "POST":
        action = request.POST.get("action")

        if action == "send_promotional_emails":
            send_course_promotion_email(
                course=course,
                subject=f"New Course Recommendation: {course.title}",
                template_name="course_promotion",
            )
            messages.success(request, "Promotional emails have been sent successfully.")

        elif action == "generate_social_content":
            social_content = generate_social_share_content(course)
            return JsonResponse({"social_content": social_content})

    # Get analytics and recommendations
    analytics = get_course_analytics(course)
    recommendations = get_promotion_recommendations(course)

    context = {
        "course": course,
        "analytics": analytics,
        "recommendations": recommendations,
    }

    return render(request, "courses/marketing.html", context)


@login_required
@teacher_required
def course_analytics(request, slug):
    """View for displaying detailed course analytics."""
    course = get_object_or_404(Course, slug=slug, teacher=request.user)
    analytics = get_course_analytics(course)

    if request.headers.get("X-Requested-With") == "XMLHttpRequest":
        return JsonResponse({"analytics": analytics})

    context = {
        "course": course,
        "analytics": analytics,
    }

    return render(request, "courses/analytics.html", context)


@login_required
def calendar_feed(request):
    """Generate and serve an iCal feed of the user's course sessions."""

    response = HttpResponse(generate_ical_feed(request.user), content_type="text/calendar")
    response["Content-Disposition"] = f'attachment; filename="{settings.SITE_NAME}-schedule.ics"'
    return response


@login_required
def calendar_links(request, session_id):
    """Get calendar links for a specific session."""

    session = get_object_or_404(Session, id=session_id)

    # Check if user has access to this session
    if not (
        request.user == session.course.teacher
        or request.user.enrollments.filter(course=session.course, status="approved").exists()
    ):
        return HttpResponseForbidden("You don't have access to this session.")

    links = {
        "google": generate_google_calendar_link(session),
        "outlook": generate_outlook_calendar_link(session),
    }

    if request.headers.get("X-Requested-With") == "XMLHttpRequest":
        return JsonResponse({"links": links})

    return render(
        request,
        "courses/calendar_links.html",
        {
            "session": session,
            "calendar_links": links,
        },
    )


def forum_categories(request):
    """Display all forum categories."""
    categories = ForumCategory.objects.all()
    return render(request, "web/forum/categories.html", {"categories": categories})


def forum_category(request, slug):
    """Display topics in a specific category."""
    category = get_object_or_404(ForumCategory, slug=slug)
    topics = category.topics.all()
    return render(request, "web/forum/category.html", {"category": category, "topics": topics})


def forum_topic(request, category_slug, topic_id):
    """Display a forum topic and its replies."""
    topic = get_object_or_404(ForumTopic, id=topic_id, category__slug=category_slug)

    # Get view count from WebRequest model
    view_count = (
        WebRequest.objects.filter(path=request.path).aggregate(total_views=models.Sum("count"))["total_views"] or 0
    )
    topic.views = view_count
    topic.save()

    # Handle POST requests for replies, etc.
    if request.method == "POST":
        action = request.POST.get("action")
        if action == "add_reply" and request.user.is_authenticated:
            content = request.POST.get("content")
            if content:
                ForumReply.objects.create(topic=topic, author=request.user, content=content)
                messages.success(request, "Reply added successfully.")
                return redirect("forum_topic", category_slug=category_slug, topic_id=topic_id)
        elif action == "delete_reply" and request.user.is_authenticated:
            reply_id = request.POST.get("reply_id")
            reply = get_object_or_404(ForumReply, id=reply_id, author=request.user)
            reply.delete()
            messages.success(request, "Reply deleted successfully.")
            return redirect("forum_topic", category_slug=category_slug, topic_id=topic_id)
        elif action == "delete_topic" and request.user == topic.author:
            topic.delete()
            messages.success(request, "Topic deleted successfully.")
            return redirect("forum_category", slug=category_slug)

    replies = topic.replies.select_related("author").order_by("created_at")
    return render(request, "web/forum/topic.html", {"topic": topic, "replies": replies})


@login_required
def create_topic(request, category_slug):
    """Create a new forum topic."""
    category = get_object_or_404(ForumCategory, slug=category_slug)

    if request.method == "POST":
        form = ForumTopicForm(request.POST)
        if form.is_valid():
            topic = ForumTopic.objects.create(
                category=category,
                author=request.user,
                title=form.cleaned_data["title"],
                content=form.cleaned_data["content"],
            )
            messages.success(request, "Topic created successfully!")
            return redirect("forum_topic", category_slug=category_slug, topic_id=topic.id)
    else:
        form = ForumTopicForm()

    return render(request, "web/forum/create_topic.html", {"category": category, "form": form})


@login_required
def peer_connections(request):
    """Display user's peer connections."""
    sent_connections = request.user.sent_connections.all()
    received_connections = request.user.received_connections.all()
    return render(
        request,
        "web/peer/connections.html",
        {
            "sent_connections": sent_connections,
            "received_connections": received_connections,
        },
    )


@login_required
def send_connection_request(request, user_id):
    """Send a peer connection request."""
    receiver = get_object_or_404(User, id=user_id)

    if request.user == receiver:
        messages.error(request, "You cannot connect with yourself!")
        return redirect("peer_connections")

    connection, created = PeerConnection.objects.get_or_create(
        sender=request.user, receiver=receiver, defaults={"status": "pending"}
    )

    if created:
        messages.success(request, f"Connection request sent to {receiver.username}!")
    else:
        messages.info(request, f"Connection request already sent to {receiver.username}.")

    return redirect("peer_connections")


@login_required
def handle_connection_request(request, connection_id, action):
    """Accept or reject a peer connection request."""
    connection = get_object_or_404(PeerConnection, id=connection_id, receiver=request.user, status="pending")

    if action == "accept":
        connection.status = "accepted"
        messages.success(request, f"Connection with {connection.sender.username} accepted!")
    elif action == "reject":
        connection.status = "rejected"
        messages.info(request, f"Connection with {connection.sender.username} rejected.")

    connection.save()
    return redirect("peer_connections")


@login_required
def peer_messages(request, user_id):
    """Display and handle messages with a peer."""
    peer = get_object_or_404(User, id=user_id)

    # Check if users are connected
    connection = PeerConnection.objects.filter(
        (Q(sender=request.user, receiver=peer) | Q(sender=peer, receiver=request.user)),
        status="accepted",
    ).first()

    if not connection:
        messages.error(request, "You must be connected with this user to send messages.")
        return redirect("peer_connections")

    if request.method == "POST":
        content = request.POST.get("content")
        if content:
            PeerMessage.objects.create(sender=request.user, receiver=peer, content=content)
            messages.success(request, "Message sent!")

    # Get conversation messages
    messages_list = PeerMessage.objects.filter(
        (Q(sender=request.user, receiver=peer) | Q(sender=peer, receiver=request.user))
    ).order_by("created_at")

    # Mark received messages as read
    messages_list.filter(sender=peer, receiver=request.user, is_read=False).update(is_read=True)

    return render(request, "web/peer/messages.html", {"peer": peer, "messages": messages_list})


@login_required
def study_groups(request, course_id):
    """Display study groups for a course."""
    course = get_object_or_404(Course, id=course_id)
    groups = course.study_groups.all()

    if request.method == "POST":
        name = request.POST.get("name")
        description = request.POST.get("description")
        max_members = request.POST.get("max_members", 10)
        is_private = request.POST.get("is_private", False)

        if name and description:
            group = StudyGroup.objects.create(
                course=course,
                creator=request.user,
                name=name,
                description=description,
                max_members=max_members,
                is_private=is_private,
            )
            group.members.add(request.user)
            messages.success(request, "Study group created successfully!")
            return redirect("study_group_detail", group_id=group.id)

    return render(request, "web/study/groups.html", {"course": course, "groups": groups})


@login_required
def study_group_detail(request, group_id):
    """Display study group details and handle join/leave requests."""
    group = get_object_or_404(StudyGroup, id=group_id)

    if request.method == "POST":
        action = request.POST.get("action")

        if action == "join":
            if group.members.count() >= group.max_members:
                messages.error(request, "This group is full!")
            else:
                group.members.add(request.user)
                messages.success(request, f"You have joined {group.name}!")

        elif action == "leave":
            if request.user == group.creator:
                messages.error(request, "Group creator cannot leave the group!")
            else:
                group.members.remove(request.user)
                messages.info(request, f"You have left {group.name}.")

    return render(request, "web/study/group_detail.html", {"group": group})


# API Views
@login_required
def api_course_list(request):
    """API endpoint for listing courses."""
    courses = Course.objects.filter(status="published")
    data = [
        {
            "id": course.id,
            "title": course.title,
            "description": course.description,
            "teacher": course.teacher.username,
            "price": str(course.price),
            "subject": course.subject,
            "level": course.level,
            "slug": course.slug,
        }
        for course in courses
    ]
    return JsonResponse(data, safe=False)


@login_required
@teacher_required
def api_course_create(request):
    """API endpoint for creating a course."""
    if request.method != "POST":
        return JsonResponse({"error": "Only POST method is allowed"}, status=405)

    data = json.loads(request.body)
    course = Course.objects.create(
        teacher=request.user,
        title=data["title"],
        description=data["description"],
        learning_objectives=data["learning_objectives"],
        prerequisites=data.get("prerequisites", ""),
        price=data["price"],
        max_students=data["max_students"],
        subject=data["subject"],
        level=data["level"],
    )
    return JsonResponse(
        {
            "id": course.id,
            "title": course.title,
            "slug": course.slug,
        },
        status=201,
    )


@login_required
def api_course_detail(request, slug):
    """API endpoint for course details."""
    course = get_object_or_404(Course, slug=slug)
    data = {
        "id": course.id,
        "title": course.title,
        "description": course.description,
        "teacher": course.teacher.username,
        "price": str(course.price),
        "subject": course.subject,
        "level": course.level,
        "prerequisites": course.prerequisites,
        "learning_objectives": course.learning_objectives,
        "max_students": course.max_students,
        "available_spots": course.available_spots,
        "average_rating": course.average_rating,
    }
    return JsonResponse(data)


@login_required
def api_enroll(request, course_slug):
    """API endpoint for course enrollment."""
    if request.method != "POST":
        return JsonResponse({"error": "Only POST method is allowed"}, status=405)

    course = get_object_or_404(Course, slug=course_slug)
    if request.user.enrollments.filter(course=course).exists():
        return JsonResponse({"error": "Already enrolled"}, status=400)

    enrollment = Enrollment.objects.create(
        student=request.user,
        course=course,
        status="pending",
    )
    return JsonResponse(
        {
            "id": enrollment.id,
            "status": enrollment.status,
        },
        status=201,
    )


@login_required
def api_enrollments(request):
    """API endpoint for listing user enrollments."""
    enrollments = request.user.enrollments.all()
    data = [
        {
            "id": enrollment.id,
            "course": {
                "id": enrollment.course.id,
                "title": enrollment.course.title,
                "slug": enrollment.course.slug,
            },
            "status": enrollment.status,
            "enrollment_date": enrollment.enrollment_date.isoformat(),
        }
        for enrollment in enrollments
    ]
    return JsonResponse(data, safe=False)


@login_required
def api_session_list(request, course_slug):
    """API endpoint for listing course sessions."""
    course = get_object_or_404(Course, slug=course_slug)
    sessions = course.sessions.all()
    data = [
        {
            "id": session.id,
            "title": session.title,
            "description": session.description,
            "start_time": session.start_time.isoformat(),
            "end_time": session.end_time.isoformat(),
            "is_virtual": session.is_virtual,
        }
        for session in sessions
    ]
    return JsonResponse(data, safe=False)


@login_required
def api_session_detail(request, pk):
    """API endpoint for session details."""
    session = get_object_or_404(Session, pk=pk)
    data = {
        "id": session.id,
        "title": session.title,
        "description": session.description,
        "start_time": session.start_time.isoformat(),
        "end_time": session.end_time.isoformat(),
        "is_virtual": session.is_virtual,
        "meeting_link": session.meeting_link if session.is_virtual else None,
        "location": session.location if not session.is_virtual else None,
    }
    return JsonResponse(data)


@login_required
def api_forum_topic_create(request):
    """API endpoint for creating forum topics."""
    if request.method != "POST":
        return JsonResponse({"error": "Only POST method is allowed"}, status=405)

    data = json.loads(request.body)
    category = get_object_or_404(ForumCategory, id=data["category"])
    topic = ForumTopic.objects.create(
        title=data["title"],
        content=data["content"],
        category=category,
        author=request.user,
    )
    return JsonResponse(
        {
            "id": topic.id,
            "title": topic.title,
        },
        status=201,
    )


@login_required
def api_forum_reply_create(request):
    """API endpoint for creating forum replies."""
    if request.method != "POST":
        return JsonResponse({"error": "Only POST method is allowed"}, status=405)

    data = json.loads(request.body)
    topic = get_object_or_404(ForumTopic, id=data["topic"])
    reply = ForumReply.objects.create(
        topic=topic,
        content=data["content"],
        author=request.user,
    )
    return JsonResponse(
        {
            "id": reply.id,
            "content": reply.content,
        },
        status=201,
    )


@login_required
def session_detail(request, session_id):
    try:
        session = get_object_or_404(Session, id=session_id)

        # Check access rights
        if not (
            request.user == session.course.teacher
            or request.user.enrollments.filter(course=session.course, status="approved").exists()
        ):
            return HttpResponseForbidden("You don't have access to this session")

        context = {
            "session": session,
            "is_teacher": request.user == session.course.teacher,
            "now": timezone.now(),
        }

        return render(request, "web/study/session_detail.html", context)

    except Session.DoesNotExist:
        messages.error(request, "Session not found")
        return redirect("course_search")
    except Exception as e:
        if settings.DEBUG:
            raise e
        messages.error(request, "An error occurred while loading the session")
        return redirect("index")


def blog_list(request):
    blog_posts = BlogPost.objects.filter(status="published").order_by("-published_at")
    tags = BlogPost.objects.values_list("tags", flat=True).distinct()
    # Split comma-separated tags and get unique values
    unique_tags = sorted(set(tag.strip() for tags_str in tags if tags_str for tag in tags_str.split(",")))

    return render(request, "blog/list.html", {"blog_posts": blog_posts, "tags": unique_tags})


def blog_tag(request, tag):
    """View for filtering blog posts by tag."""
    blog_posts = BlogPost.objects.filter(status="published", tags__icontains=tag).order_by("-published_at")
    tags = BlogPost.objects.values_list("tags", flat=True).distinct()
    # Split comma-separated tags and get unique values
    unique_tags = sorted(set(tag.strip() for tags_str in tags if tags_str for tag in tags_str.split(",")))

    return render(request, "blog/list.html", {"blog_posts": blog_posts, "tags": unique_tags, "current_tag": tag})


@login_required
def create_blog_post(request):
    if request.method == "POST":
        form = BlogPostForm(request.POST, request.FILES)
        if form.is_valid():
            post = form.save(commit=False)
            post.author = request.user
            post.save()
            messages.success(request, "Blog post created successfully!")
            return redirect("blog_detail", slug=post.slug)
    else:
        form = BlogPostForm()

    return render(request, "blog/create.html", {"form": form})


def blog_detail(request, slug):
    """Display a blog post and its comments."""
    post = get_object_or_404(BlogPost, slug=slug, status="published")
    comments = post.comments.filter(is_approved=True).order_by("created_at")

    if request.method == "POST":
        if not request.user.is_authenticated:
            messages.error(request, "Please log in to comment.")
            return redirect("account_login")

        comment_content = request.POST.get("content")
        if comment_content:
            comment = BlogComment.objects.create(
                post=post, author=request.user, content=comment_content, is_approved=True  # Auto-approve for now
            )
            messages.success(request, f"Comment #{comment.id} added successfully!")
            return redirect("blog_detail", slug=slug)

    # Get view count from WebRequest
    view_count = WebRequest.objects.filter(path=request.path).aggregate(total_views=Sum("count"))["total_views"] or 0

    context = {
        "post": post,
        "comments": comments,
        "view_count": view_count,
    }
    return render(request, "blog/detail.html", context)


@login_required
def student_dashboard(request):
    """
    Dashboard view for students showing enrollments, progress, upcoming sessions, learning streak,
    and an Achievements section.
    """
    if request.user.profile.is_teacher:
        messages.error(request, "This dashboard is for students only.")
        return redirect("profile")

    # Update the learning streak.
    streak, created = LearningStreak.objects.get_or_create(user=request.user)
    streak.update_streak()

    enrollments = Enrollment.objects.filter(student=request.user).select_related("course")
    upcoming_sessions = Session.objects.filter(
        course__enrollments__student=request.user, start_time__gt=timezone.now()
    ).order_by("start_time")[:5]

    progress_data = []
    total_progress = 0
    for enrollment in enrollments:
        progress, _ = CourseProgress.objects.get_or_create(enrollment=enrollment)
        progress_data.append(
            {
                "enrollment": enrollment,
                "progress": progress,
            }
        )
        total_progress += progress.completion_percentage

    avg_progress = round(total_progress / len(progress_data)) if progress_data else 0

    # Query achievements for the user.
    achievements = Achievement.objects.filter(student=request.user).order_by("-awarded_at")

    context = {
        "enrollments": enrollments,
        "upcoming_sessions": upcoming_sessions,
        "progress_data": progress_data,
        "avg_progress": avg_progress,
        "streak": streak,
        "achievements": achievements,
    }
    return render(request, "dashboard/student.html", context)


@login_required
@teacher_required
def teacher_dashboard(request):
    """Dashboard view for teachers showing their courses, student progress, and upcoming sessions."""
    courses = Course.objects.filter(teacher=request.user)
    upcoming_sessions = Session.objects.filter(course__teacher=request.user, start_time__gt=timezone.now()).order_by(
        "start_time"
    )[:5]

    # Get enrollment and progress stats for each course
    course_stats = []
    total_students = 0
    total_completed = 0
    total_earnings = Decimal("0.00")
    for course in courses:
        enrollments = course.enrollments.filter(status="approved")
        course_total_students = enrollments.count()
        course_completed = enrollments.filter(status="completed").count()
        total_students += course_total_students
        total_completed += course_completed
        # Calculate earnings (90% of course price for each enrollment, 10% platform fee)
        course_earnings = Decimal(str(course_total_students)) * course.price * Decimal("0.9")
        total_earnings += course_earnings
        course_stats.append(
            {
                "course": course,
                "total_students": course_total_students,
                "completed": course_completed,
                "completion_rate": (course_completed / course_total_students * 100) if course_total_students > 0 else 0,
                "earnings": course_earnings,
            }
        )

    # Get the teacher's storefront if it exists
    storefront = Storefront.objects.filter(teacher=request.user).first()

    context = {
        "courses": courses,
        "upcoming_sessions": upcoming_sessions,
        "course_stats": course_stats,
        "total_students": total_students,
        "completion_rate": (total_completed / total_students * 100) if total_students > 0 else 0,
        "total_earnings": round(total_earnings, 2),
        "storefront": storefront,
    }
    return render(request, "dashboard/teacher.html", context)


def custom_404(request, exception):
    """Custom 404 error handler"""
    return render(request, "404.html", status=404)


def custom_500(request):
    """Custom 500 error handler"""
    return render(request, "500.html", status=500)


def custom_429(request, exception=None):
    """Custom 429 error page."""
    return render(request, "429.html", status=429)


def cart_view(request):
    """View the shopping cart."""
    cart = get_or_create_cart(request)
    return render(request, "cart/cart.html", {"cart": cart, "stripe_public_key": settings.STRIPE_PUBLISHABLE_KEY})


def add_course_to_cart(request, course_id):
    """Add a course to the cart."""
    course = get_object_or_404(Course, id=course_id)
    cart = get_or_create_cart(request)

    # Try to get or create the cart item
    cart_item, created = CartItem.objects.get_or_create(cart=cart, course=course, defaults={"session": None})

    if created:
        messages.success(request, f"{course.title} added to cart.")
    else:
        messages.info(request, f"{course.title} is already in your cart.")

    return redirect("cart_view")


def add_session_to_cart(request, session_id):
    """Add an individual session to the cart."""
    session = get_object_or_404(Session, id=session_id)
    cart = get_or_create_cart(request)

    # Try to get or create the cart item
    cart_item, created = CartItem.objects.get_or_create(cart=cart, session=session, defaults={"course": None})

    if created:
        messages.success(request, f"{session.title} added to cart.")
    else:
        messages.info(request, f"{session.title} is already in your cart.")

    return redirect("cart_view")


def remove_from_cart(request, item_id):
    """Remove an item from the shopping cart."""
    cart = get_or_create_cart(request)
    item = get_object_or_404(CartItem, id=item_id, cart=cart)
    item.delete()
    messages.success(request, "Item removed from cart.")
    return redirect("cart_view")


def create_cart_payment_intent(request):
    """Create a payment intent for the entire cart."""
    cart = get_or_create_cart(request)

    if not cart.items.exists():
        return JsonResponse({"error": "Cart is empty"}, status=400)

    try:
        # Create a PaymentIntent with the cart total
        intent = stripe.PaymentIntent.create(
            amount=int(cart.total * 100),  # Convert to cents
            currency="usd",
            metadata={
                "cart_id": cart.id,
                "user_id": request.user.id if request.user.is_authenticated else None,
                "session_key": request.session.session_key if not request.user.is_authenticated else None,
            },
        )
        return JsonResponse({"clientSecret": intent.client_secret})
    except Exception as e:
        return JsonResponse({"error": str(e)}, status=403)


def checkout_success(request):
    """Handle successful checkout and payment confirmation."""
    payment_intent_id = request.GET.get("payment_intent")

    if not payment_intent_id:
        messages.error(request, "No payment information found.")
        return redirect("cart_view")

    try:
        # Verify the payment intent
        payment_intent = stripe.PaymentIntent.retrieve(payment_intent_id)

        if payment_intent.status != "succeeded":
            messages.error(request, "Payment was not successful.")
            return redirect("cart_view")

        cart = get_or_create_cart(request)

        if not cart.items.exists():
            messages.error(request, "Cart is empty.")
            return redirect("cart_view")

        # Handle guest checkout
        if not request.user.is_authenticated:
            email = payment_intent.receipt_email
            if not email:
                messages.error(request, "No email provided for guest checkout.")
                return redirect("cart_view")

            # Create a new user account with transaction and better username generation
            with transaction.atomic():
                base_username = email.split("@")[0][:15]  # Limit length
                timestamp = timezone.now().strftime("%Y%m%d%H%M%S")
                username = f"{base_username}_{timestamp}"

                # In the unlikely case of a collision, append random string
                while User.objects.filter(username=username).exists():
                    username = f"{base_username}_{timestamp}_{get_random_string(4)}"

                # Create the user
                user = User.objects.create_user(
                    username=username,
                    email=email,
                    password=get_random_string(length=32),  # Random password for reset
                )

                # Associate the cart with the new user
                cart.user = user
                cart.session_key = ""  # Empty string instead of None
                cart.save()

                # Send welcome email with password reset link
                send_welcome_email(user)

                # Log in the new user
                login(request, user, backend="django.contrib.auth.backends.ModelBackend")
        else:
            user = request.user

        # Lists to track enrollments for the receipt
        enrollments = []
        session_enrollments = []
        goods_items = []
        total_amount = 0

        # Define shipping_address
        shipping_address = request.POST.get("address") if cart.has_goods else None

        # Check if the cart contains goods requiring shipping
        has_goods = any(item.goods for item in cart.items.all())

        # Extract shipping address from Stripe PaymentIntent
        shipping_address = None
        if has_goods:
            shipping_data = getattr(payment_intent, "shipping", None)
            if shipping_data:
                # Construct structured shipping address
                shipping_address = {
                    "line1": shipping_data.address.line1,
                    "line2": shipping_data.address.line2 or "",
                    "city": shipping_data.address.city,
                    "state": shipping_data.address.state,
                    "postal_code": shipping_data.address.postal_code,
                    "country": shipping_data.address.country,
                }

        # Create the Order with shipping address
        order = Order.objects.create(
            user=user,  # User is defined earlier in guest/auth logic
            total_price=0,  # Updated later
            status="completed",
            shipping_address=shipping_address,
            terms_accepted=True,
        )

        storefront = None
        # Process enrollments
        for item in cart.items.all():
            if item.course:
                # Create enrollment for full course
                enrollment = Enrollment.objects.create(
                    student=user, course=item.course, status="approved", payment_intent_id=payment_intent_id
                )
                # Create progress tracker
                CourseProgress.objects.create(enrollment=enrollment)
                enrollments.append(enrollment)
                total_amount += item.course.price

                # Send confirmation emails
                send_enrollment_confirmation(enrollment)
                notify_teacher_new_enrollment(enrollment)

            elif item.session:
                # Create enrollment for individual session
                session_enrollment = SessionEnrollment.objects.create(
                    student=user, session=item.session, status="approved", payment_intent_id=payment_intent_id
                )
                session_enrollments.append(session_enrollment)
                total_amount += item.session.price

            elif item.goods:
                # Track goods items for the receipt
                goods_items.append(item)
                total_amount += item.final_price

                # Create order item for goods
                OrderItem.objects.create(
                    order=order,
                    goods=item.goods,
                    quantity=1,
                    price_at_purchase=item.goods.price,
                    discounted_price_at_purchase=item.goods.discount_price,
                )
                # Capture storefront from the first goods item
                if not storefront:
                    storefront = item.goods.storefront

        # Update order details
        order.total_price = total_amount
        if storefront:
            order.storefront = goods_items[0].goods.storefront
        order.save()

        # Clear the cart
        cart.items.all().delete()

        if storefront:
            order.storefront = storefront
            order.save(update_fields=["storefront"])

        # Render the receipt page
        return render(
            request,
            "cart/receipt.html",
            {
                "payment_intent_id": payment_intent_id,
                "order_date": timezone.now(),
                "user": user,
                "enrollments": enrollments,
                "session_enrollments": session_enrollments,
                "goods_items": goods_items,
                "total": total_amount,
                "order": order,
                "shipping_address": shipping_address,
            },
        )

    except stripe.error.StripeError as e:
        # send slack message
        send_slack_message(f"Payment verification failed: {str(e)}")
        messages.error(request, f"Payment verification failed: {str(e)}")
        return redirect("cart_view")
    except Exception as e:
        # send slack message
        send_slack_message(f"Failed to process checkout: {str(e)}")
        messages.error(request, f"Failed to process checkout: {str(e)}")
        return redirect("cart_view")


def send_welcome_email(user):
    """Send welcome email to newly created users after guest checkout."""
    if not user.email:
        raise ValueError("User must have an email address to send welcome email")

    reset_url = reverse("account_reset_password")
    context = {
        "user": user,
        "reset_url": reset_url,
    }

    html_message = render_to_string("emails/welcome_guest.html", context)
    text_message = render_to_string("emails/welcome_guest.txt", context)

    send_mail(
        subject="Welcome to Your New Learning Account",
        message=text_message,
        html_message=html_message,
        from_email=settings.DEFAULT_FROM_EMAIL,
        recipient_list=[user.email],
    )


@login_required
def edit_session(request, session_id):
    """Edit an existing session."""
    # Get the session and verify that the current user is the course teacher
    session = get_object_or_404(Session, id=session_id)
    course = session.course

    # Check if user is the course teacher
    if request.user != course.teacher:
        messages.error(request, "Only the course teacher can edit sessions!")
        return redirect("course_detail", slug=course.slug)

    if request.method == "POST":
        form = SessionForm(request.POST, instance=session)
        if form.is_valid():
            form.save()
            messages.success(request, "Session updated successfully!")
            return redirect("course_detail", slug=session.course.slug)
    else:
        form = SessionForm(instance=session)

    return render(
        request, "courses/session_form.html", {"form": form, "session": session, "course": course, "is_edit": True}
    )


@login_required
def invite_student(request, course_id):
    course = get_object_or_404(Course, id=course_id)

    # Check if user is the teacher of this course
    if course.teacher != request.user:
        messages.error(request, "You are not authorized to invite students to this course.")
        return redirect("course_detail", slug=course.slug)

    if request.method == "POST":
        form = InviteStudentForm(request.POST)
        if form.is_valid():
            email = form.cleaned_data["email"]
            message = form.cleaned_data.get("message", "")

            # Generate course URL
            course_url = request.build_absolute_uri(reverse("course_detail", args=[course.slug]))

            # Send invitation email
            context = {
                "course": course,
                "teacher": request.user,
                "message": message,
                "course_url": course_url,
            }
            html_message = render_to_string("emails/course_invitation.html", context)
            text_message = f"""
You have been invited to join {course.title}!

Message from {request.user.get_full_name() or request.user.username}:
{message}

Course Price: ${course.price}

Click here to view the course: {course_url}
"""

            try:
                send_mail(
                    f"Invitation to join {course.title}",
                    text_message,
                    settings.DEFAULT_FROM_EMAIL,
                    [email],
                    html_message=html_message,
                )
                messages.success(request, f"Invitation sent to {email}")
                return redirect("course_detail", slug=course.slug)
            except Exception:
                messages.error(request, "Failed to send invitation email. Please try again.")
    else:
        form = InviteStudentForm()

    context = {
        "course": course,
        "form": form,
    }
    return render(request, "courses/invite.html", context)


def terms(request):
    """Display the terms of service page."""
    return render(request, "terms.html")


@login_required
@teacher_required
def stripe_connect_onboarding(request):
    """Start the Stripe Connect onboarding process for teachers."""
    if not request.user.profile.is_teacher:
        messages.error(request, "Only teachers can set up payment accounts.")
        return redirect("profile")

    try:
        if not request.user.profile.stripe_account_id:
            # Create a new Stripe Connect account
            account = stripe.Account.create(
                type="express",
                country="US",
                email=request.user.email,
                capabilities={
                    "card_payments": {"requested": True},
                    "transfers": {"requested": True},
                },
            )

            # Save the account ID to the user's profile
            request.user.profile.stripe_account_id = account.id
            request.user.profile.save()

        # Create an account link for onboarding
        account_link = stripe.AccountLink.create(
            account=request.user.profile.stripe_account_id,
            refresh_url=request.build_absolute_uri(reverse("stripe_connect_onboarding")),
            return_url=request.build_absolute_uri(reverse("profile")),
            type="account_onboarding",
        )

        return redirect(account_link.url)

    except stripe.error.StripeError as e:
        messages.error(request, f"Failed to set up Stripe account: {str(e)}")
        return redirect("profile")


@csrf_exempt
def stripe_connect_webhook(request):
    """Handle Stripe Connect account updates."""
    payload = request.body
    sig_header = request.META.get("HTTP_STRIPE_SIGNATURE")

    try:
        event = stripe.Webhook.construct_event(payload, sig_header, settings.STRIPE_CONNECT_WEBHOOK_SECRET)
    except ValueError:
        return HttpResponse(status=400)
    except stripe.error.SignatureVerificationError:
        return HttpResponse(status=400)

    if event.type == "account.updated":
        account = event.data.object
        try:
            profile = Profile.objects.get(stripe_account_id=account.id)
            if account.charges_enabled and account.payouts_enabled:
                profile.stripe_account_status = "verified"
            else:
                profile.stripe_account_status = "pending"
            profile.save()
        except Profile.DoesNotExist:
            return HttpResponse(status=404)

    return HttpResponse(status=200)


@login_required
def create_forum_category(request):
    """Create a new forum category."""
    if request.method == "POST":
        form = ForumCategoryForm(request.POST)
        if form.is_valid():
            category = form.save()
            messages.success(request, f"Forum category '{category.name}' created successfully!")
            return redirect("forum_category", slug=category.slug)
    else:
        form = ForumCategoryForm()

    return render(request, "web/forum/create_category.html", {"form": form})


@login_required
def edit_topic(request, topic_id):
    """Edit an existing forum topic."""
    topic = get_object_or_404(ForumTopic, id=topic_id)

    # Check if user is the author of the topic
    if request.user != topic.author:
        messages.error(request, "You don't have permission to edit this topic.")
        return redirect("forum_topic", category_slug=topic.category.slug, topic_id=topic.id)

    if request.method == "POST":
        form = ForumTopicForm(request.POST)
        if form.is_valid():
            topic.title = form.cleaned_data["title"]
            topic.content = form.cleaned_data["content"]
            topic.save()
            messages.success(request, "Topic updated successfully!")
            return redirect("forum_topic", category_slug=topic.category.slug, topic_id=topic.id)
    else:
        form = ForumTopicForm(initial={"title": topic.title, "content": topic.content})

    return render(
        request,
        "web/forum/create_topic.html",
        {"form": form, "category": topic.category, "is_edit": True, "topic": topic},
    )


def get_course_calendar(request, slug):
    """AJAX endpoint to get calendar data for a course."""
    course = get_object_or_404(Course, slug=slug)
    today = timezone.now().date()
    calendar_weeks = []

    # Get current month and year from query parameters
    year = int(request.GET.get("year", today.year))
    month = int(request.GET.get("month", today.month))
    current_month = timezone.datetime(year, month, 1).date()

    # Get previous and next month for navigation
    if month == 1:
        prev_month = {"year": year - 1, "month": 12}
    else:
        prev_month = {"year": year, "month": month - 1}

    if month == 12:
        next_month = {"year": year + 1, "month": 1}
    else:
        next_month = {"year": year, "month": month + 1}

    # Get sessions for the current month
    month_sessions = course.sessions.filter(start_time__year=year, start_time__month=month).order_by("start_time")

    # Generate calendar data
    cal = calendar.monthcalendar(year, month)

    for week in cal:
        calendar_week = []
        for day in week:
            if day == 0:
                calendar_week.append({"date": None, "has_session": False, "is_today": False})
            else:
                date = timezone.datetime(year, month, day).date()
                sessions_on_day = [s for s in month_sessions if s.start_time.date() == date]
                calendar_week.append(
                    {
                        "date": date.isoformat() if date else None,
                        "has_session": bool(sessions_on_day),
                        "is_today": date == today,
                    }
                )
        calendar_weeks.append(calendar_week)

    data = {
        "calendar_weeks": calendar_weeks,
        "current_month": current_month.strftime("%B %Y"),
        "prev_month": prev_month,
        "next_month": next_month,
    }

    return JsonResponse(data)


@login_required
def create_calendar(request):
    if request.method == "POST":
        title = request.POST.get("title")
        description = request.POST.get("description")
        try:
            month = int(request.POST.get("month"))
            year = int(request.POST.get("year"))

            # Validate month is between 0-11
            if not 0 <= month <= 11:
                return JsonResponse({"success": False, "error": "Month must be between 0 and 11"}, status=400)

            calendar = EventCalendar.objects.create(
                title=title, description=description, creator=request.user, month=month, year=year
            )

            return JsonResponse({"success": True, "calendar_id": calendar.id, "share_token": calendar.share_token})
        except (ValueError, TypeError):
            return JsonResponse({"success": False, "error": "Invalid month or year"}, status=400)

    return render(request, "calendar/create.html")


def view_calendar(request, share_token):
    calendar = get_object_or_404(EventCalendar, share_token=share_token)
    return render(request, "calendar/view.html", {"calendar": calendar})


@require_POST
def add_time_slot(request, share_token):
    try:
        with transaction.atomic():
            calendar = get_object_or_404(EventCalendar, share_token=share_token)
            name = request.POST.get("name")
            day = int(request.POST.get("day"))
            start_time = request.POST.get("start_time")
            end_time = request.POST.get("end_time")

            # Create the time slot
            TimeSlot.objects.create(calendar=calendar, name=name, day=day, start_time=start_time, end_time=end_time)

            return JsonResponse({"success": True})
    except IntegrityError:
        return JsonResponse({"success": False, "error": "You already have a time slot for this day"}, status=400)
    except Exception as e:
        return JsonResponse({"success": False, "error": str(e)}, status=400)


@require_POST
def remove_time_slot(request, share_token):
    calendar = get_object_or_404(EventCalendar, share_token=share_token)
    name = request.POST.get("name")
    day = int(request.POST.get("day"))

    TimeSlot.objects.filter(calendar=calendar, name=name, day=day).delete()

    return JsonResponse({"success": True})


@require_GET
def get_calendar_data(request, share_token):
    calendar = get_object_or_404(EventCalendar, share_token=share_token)
    slots = TimeSlot.objects.filter(calendar=calendar)

    data = {
        "title": calendar.title,
        "description": calendar.description,
        "month": calendar.month,
        "year": calendar.year,
        "slots": [
            {
                "name": slot.name,
                "day": slot.day,
                "start_time": slot.start_time.strftime("%H:%M"),
                "end_time": slot.end_time.strftime("%H:%M"),
            }
            for slot in slots
        ],
    }

    return JsonResponse(data)


def system_status(request):
    """Check system status including SendGrid API connectivity and disk space usage."""
    status = {
        "sendgrid": {"status": "unknown", "message": "", "api_key_configured": False},
        "disk_space": {"status": "unknown", "message": "", "usage": {}},
        "timestamp": timezone.now(),
    }

    # Check SendGrid
    sendgrid_api_key = os.getenv("SENDGRID_PASSWORD")
    if sendgrid_api_key:
        status["sendgrid"]["api_key_configured"] = True
        try:
            print("Checking SendGrid API...")
            response = requests.get(
                "https://api.sendgrid.com/v3/user/account",
                headers={"Authorization": f"Bearer {sendgrid_api_key}"},
                timeout=5,
            )
            if response.status_code == 200:
                status["sendgrid"]["status"] = "ok"
                status["sendgrid"]["message"] = "Successfully connected to SendGrid API"
            else:
                status["sendgrid"]["status"] = "error"
                status["sendgrid"]["message"] = f"Unexpected response: {response.status_code}"
        except requests.exceptions.RequestException as e:
            status["sendgrid"]["status"] = "error"
            status["sendgrid"]["message"] = f"API Error: {str(e)}"
    else:
        status["sendgrid"]["status"] = "error"
        status["sendgrid"]["message"] = "SendGrid API key not configured"

    # Check disk space
    try:
        total, used, free = shutil.disk_usage("/")
        total_gb = total / (2**30)  # Convert to GB
        used_gb = used / (2**30)
        free_gb = free / (2**30)
        usage_percent = (used / total) * 100

        status["disk_space"]["usage"] = {
            "total_gb": round(total_gb, 2),
            "used_gb": round(used_gb, 2),
            "free_gb": round(free_gb, 2),
            "percent": round(usage_percent, 1),
        }

        # Set status based on usage percentage
        if usage_percent >= 90:
            status["disk_space"]["status"] = "error"
            status["disk_space"]["message"] = "Critical: Disk usage above 90%"
        elif usage_percent >= 80:
            status["disk_space"]["status"] = "warning"
            status["disk_space"]["message"] = "Warning: Disk usage above 80%"
        else:
            status["disk_space"]["status"] = "ok"
            status["disk_space"]["message"] = "Disk space usage is normal"
    except Exception as e:
        status["disk_space"]["status"] = "error"
        status["disk_space"]["message"] = f"Error checking disk space: {str(e)}"

    return render(request, "status.html", {"status": status})


@login_required
@teacher_required
def message_enrolled_students(request, slug):
    """Send an email to all enrolled students in a course."""
    course = get_object_or_404(Course, slug=slug, teacher=request.user)

    if request.method == "POST":
        title = request.POST.get("title")
        message = request.POST.get("message")

        if title and message:
            # Get all enrolled students
            enrolled_students = User.objects.filter(
                enrollments__course=course, enrollments__status="approved"
            ).distinct()

            # Send email to each student
            for student in enrolled_students:
                send_mail(
                    subject=f"[{course.title}] {title}",
                    message=message,
                    from_email=settings.DEFAULT_FROM_EMAIL,
                    recipient_list=[student.email],
                    fail_silently=True,
                )

            messages.success(request, "Email sent successfully to all enrolled students!")
            return redirect("course_detail", slug=slug)
        else:
            messages.error(request, "Both title and message are required!")

    return render(request, "courses/message_students.html", {"course": course})


def message_teacher(request, teacher_id):
    """Send a message to a teacher."""
    teacher = get_object_or_404(get_user_model(), id=teacher_id)
    if not teacher.profile.is_teacher:
        messages.error(request, "This user is not a teacher.")
        return redirect("index")

    if request.method == "POST":
        form = MessageTeacherForm(request.POST, user=request.user)
        if form.is_valid():
            # Prepare email content
            if request.user.is_authenticated:
                sender_name = request.user.get_full_name() or request.user.username
                sender_email = request.user.email
            else:
                sender_name = form.cleaned_data["name"]
                sender_email = form.cleaned_data["email"]

            # Send email to teacher
            context = {
                "sender_name": sender_name,
                "sender_email": sender_email,
                "message": form.cleaned_data["message"],
            }
            html_message = render_to_string("web/emails/teacher_message.html", context)

            try:
                send_mail(
                    subject=f"New message from {sender_name}",
                    message=form.cleaned_data["message"],
                    from_email=settings.DEFAULT_FROM_EMAIL,
                    recipient_list=[teacher.email],
                    html_message=html_message,
                )
                messages.success(request, "Your message has been sent successfully!")

                # Get the next URL from query params, default to course search if not provided
                next_url = request.GET.get("next")
                if next_url:
                    try:
                        return redirect("course_detail", slug=next_url)
                    except NoReverseMatch:
                        pass
                return redirect("course_search")
            except Exception as e:
                messages.error(request, f"Failed to send message: {str(e)}")
                return redirect("message_teacher", teacher_id=teacher_id)
    else:
        form = MessageTeacherForm(user=request.user)

    return render(
        request,
        "web/message_teacher.html",
        {
            "form": form,
            "teacher": teacher,
        },
    )


@login_required
def confirm_rolled_sessions(request, course_slug):
    """View for teachers to confirm rolled over session dates."""
    course = get_object_or_404(Course, slug=course_slug, teacher=request.user)

    # Get all rolled over but unconfirmed sessions
    rolled_sessions = course.sessions.filter(is_rolled_over=True, teacher_confirmed=False).order_by("start_time")

    if request.method == "POST":
        session_ids = request.POST.getlist("confirm_sessions")
        if session_ids:
            # Confirm selected sessions
            course.sessions.filter(id__in=session_ids).update(teacher_confirmed=True)
            messages.success(request, "Selected sessions have been confirmed.")

            # Reset rollover status for unselected sessions
            unselected_sessions = rolled_sessions.exclude(id__in=session_ids)
            for session in unselected_sessions:
                session.start_time = session.original_start_time
                session.end_time = session.original_end_time
                session.is_rolled_over = False
                session.save()

            messages.info(request, "Unselected sessions have been reset to their original dates.")

        return redirect("course_detail", slug=course_slug)

    return render(
        request,
        "courses/confirm_rolled_sessions.html",
        {
            "course": course,
            "rolled_sessions": rolled_sessions,
        },
    )


def feedback(request):
    if request.method == "POST":
        form = FeedbackForm(request.POST)
        if form.is_valid():
            # Send feedback notification to admin
            name = form.cleaned_data.get("name", "Anonymous")
            email = form.cleaned_data.get("email", "Not provided")
            description = form.cleaned_data["description"]

            # Send to Slack if webhook URL is configured
            if settings.SLACK_WEBHOOK_URL:
                message = f"*New Feedback*\nFrom: {name}\nEmail: {email}\n\n{description}"
                send_slack_message(message)

            messages.success(request, "Thank you for your feedback! We appreciate your input.")
            return redirect("feedback")
    else:
        form = FeedbackForm()

    return render(request, "feedback.html", {"form": form})


def content_dashboard(request):
    # Get current time and thresholds
    now = timezone.now()
    month_ago = now - timedelta(days=30)

    def get_status(date, threshold_days=None):
        if not date:
            return "neutral"
        if not threshold_days:
            return "success"
        threshold = now - timedelta(days=threshold_days)
        if date >= threshold:
            return "success"
        elif date >= (threshold - timedelta(days=threshold_days)):
            return "warning"
        return "danger"

    # Web traffic stats
    web_stats = {
        "total_views": WebRequest.objects.aggregate(total=Sum("count"))["total"] or 0,
        "unique_visitors": WebRequest.objects.values("ip_address").distinct().count(),
        "date": WebRequest.objects.order_by("-created").first().created if WebRequest.objects.exists() else None,
    }
    web_stats["status"] = get_status(web_stats["date"])

    # Generate traffic data for chart (last 30 days)
    traffic_data = []
    for i in range(30):
        date = now - timedelta(days=i)
        day_views = WebRequest.objects.filter(created__date=date.date()).aggregate(total=Sum("count"))["total"] or 0
        traffic_data.append({"date": date.strftime("%Y-%m-%d"), "views": day_views})
    traffic_data.reverse()  # Most recent last for chart

    # Blog stats
    blog_stats = {
        "posts": BlogPost.objects.filter(status="published").count(),
        "views": (WebRequest.objects.filter(path__startswith="/blog/").aggregate(total=Sum("count"))["total"] or 0),
        "date": (
            BlogPost.objects.filter(status="published").order_by("-published_at").first().published_at
            if BlogPost.objects.exists()
            else None
        ),
    }
    blog_stats["status"] = get_status(blog_stats["date"], 7)

    # Forum stats
    forum_stats = {
        "topics": ForumTopic.objects.count(),
        "replies": ForumReply.objects.count(),
        "date": ForumTopic.objects.order_by("-created_at").first().created_at if ForumTopic.objects.exists() else None,
    }
    forum_stats["status"] = get_status(forum_stats["date"], 1)  # 1 day threshold

    # Course stats
    course_stats = {
        "active": Course.objects.filter(status="published").count(),
        "students": Enrollment.objects.filter(status="approved").count(),
        "date": Course.objects.order_by("-created_at").first().created_at if Course.objects.exists() else None,
    }
    course_stats["status"] = get_status(course_stats["date"], 30)  # 1 month threshold

    # User stats
    user_stats = {
        "total": User.objects.count(),
        "active": User.objects.filter(last_login__gte=month_ago).count(),
        "date": User.objects.order_by("-date_joined").first().date_joined if User.objects.exists() else None,
    }

    def get_status(date, threshold_days):
        if not date:
            return "danger"
        days_since = (now - date).days
        if days_since > threshold_days * 2:
            return "danger"
        elif days_since > threshold_days:
            return "warning"
        return "success"

    # Calculate overall health score
    connected_platforms = 0
    healthy_platforms = 0
    platforms_data = [
        (blog_stats["date"], 7),  # Blog: 1 week threshold
        (forum_stats["date"], 7),  # Forum: 1 week threshold
        (course_stats["date"], 7),  # Courses: 1 week threshold
        (user_stats["date"], 7),  # Users: 1 week threshold
    ]

    for date, threshold in platforms_data:
        if date:
            connected_platforms += 1
            if get_status(date, threshold) != "danger":
                healthy_platforms += 1

    overall_score = int((healthy_platforms / max(connected_platforms, 1)) * 100)

    # Get social media stats
    social_stats = get_social_stats()
    content_data = {
        "blog": {
            "stats": blog_stats,
            "status": get_status(blog_stats["date"], 7),
            "date": blog_stats["date"],
        },
        "forum": {
            "stats": forum_stats,
            "status": get_status(forum_stats["date"], 7),
            "date": forum_stats["date"],
        },
        "courses": {
            "stats": course_stats,
            "status": get_status(course_stats["date"], 7),
            "date": course_stats["date"],
        },
        "users": {
            "stats": user_stats,
            "status": get_status(user_stats["date"], 7),
            "date": user_stats["date"],
        },
    }

    # Add social media stats
    content_data.update(social_stats)

    return render(
        request,
        "web/dashboard/content_status.html",
        {
            "content_data": content_data,
            "overall_score": overall_score,
            "web_stats": web_stats,
            "traffic_data": json.dumps(traffic_data),
            "blog_stats": blog_stats,
            "forum_stats": forum_stats,
            "course_stats": course_stats,
            "user_stats": user_stats,
        },
    )


def current_weekly_challenge(request):
    current_challenge = Challenge.objects.filter(start_date__lte=timezone.now(), end_date__gte=timezone.now()).first()
    # Check if the user has submitted the current challenge
    user_submission = None
    if request.user.is_authenticated and current_challenge:
        user_submission = ChallengeSubmission.objects.filter(user=request.user, challenge=current_challenge).first()

    return render(
        request,
        "web/current_weekly_challenge.html",
        {
            "current_challenge": current_challenge,
            "user_submission": user_submission,  # Pass the user's submission to the template
        },
    )


def challenge_detail(request, week_number):
    try:
        challenge = get_object_or_404(Challenge, week_number=week_number)
        submissions = ChallengeSubmission.objects.filter(challenge=challenge)
        # Check if the current user has submitted this challenge
        user_submission = None
        if request.user.is_authenticated:
            user_submission = ChallengeSubmission.objects.filter(user=request.user, challenge=challenge).first()

        return render(
            request,
            "web/challenge_detail.html",
            {"challenge": challenge, "submissions": submissions, "user_submission": user_submission},
        )
    except Http404:
        # Redirect to weekly challenges list if specific weekly challenge not found
        messages.info(request, "Weekly challenge #" + str(week_number) + " not found. Returning to challenges list.")
        return redirect("current_weekly_challenge")


@login_required
def challenge_submit(request, week_number):
    challenge = get_object_or_404(Challenge, week_number=week_number)
    # Check if the user has already submitted this challenge
    existing_submission = ChallengeSubmission.objects.filter(user=request.user, challenge=challenge).first()

    if existing_submission:
        return redirect("challenge_detail", week_number=week_number)

    if request.method == "POST":
        form = ChallengeSubmissionForm(request.POST)
        if form.is_valid():
            submission = form.save(commit=False)
            submission.user = request.user
            submission.challenge = challenge
            submission.save()
            messages.success(request, "Your submission has been recorded!")
            return redirect("challenge_detail", week_number=week_number)
    else:
        form = ChallengeSubmissionForm()

    return render(request, "web/challenge_submit.html", {"challenge": challenge, "form": form})


@require_GET
def fetch_video_title(request):
    """
    Fetch video title from a URL with proper security measures to prevent SSRF attacks.
    """
    url = request.GET.get("url")
    if not url:
        return JsonResponse({"error": "URL parameter is required"}, status=400)

    # Validate URL
    try:
        parsed_url = urlparse(url)

        # Check for scheme - only allow http and https
        if parsed_url.scheme not in ["http", "https"]:
            return JsonResponse({"error": "Invalid URL scheme. Only HTTP and HTTPS are supported."}, status=400)

        # Check for private/internal IP addresses
        if parsed_url.netloc:
            hostname = parsed_url.netloc.split(":")[0]

            # Block localhost variations and common internal domains
            blocked_hosts = [
                "localhost",
                "127.0.0.1",
                "0.0.0.0",
                "internal",
                "intranet",
                "local",
                "lan",
                "corp",
                "private",
                "::1",
            ]

            if any(blocked in hostname.lower() for blocked in blocked_hosts):
                return JsonResponse({"error": "Access to internal networks is not allowed"}, status=403)

            # Resolve hostname to IP and check if it's private
            try:
                ip_address = socket.gethostbyname(hostname)
                ip_obj = ipaddress.ip_address(ip_address)

                # Check if the IP is private/internal
                if ip_obj.is_private or ip_obj.is_loopback or ip_obj.is_link_local or ip_obj.is_multicast:
                    return JsonResponse({"error": "Access to internal/private networks is not allowed"}, status=403)
            except (socket.gaierror, ValueError):
                # If hostname resolution fails or IP parsing fails, continue
                pass

    except Exception as e:
        return JsonResponse({"error": f"Invalid URL format: {str(e)}"}, status=400)

    # Set a timeout to prevent hanging requests
    timeout = 5  # seconds

    try:
        # Only allow HEAD and GET methods with limited redirects
        response = requests.get(
            url,
            timeout=timeout,
            allow_redirects=True,
            headers={
                "User-Agent": "Educational-Website-Validator/1.0",
            },
        )
        response.raise_for_status()

        # Extract title from response headers or content
        title = response.headers.get("title", "")
        if not title:
            # Try to extract title from HTML content
            content = response.text
            title_match = re.search(r"<title>(.*?)</title>", content)
            title = title_match.group(1) if title_match else "Untitled Video"

            # Sanitize the title
            title = html.escape(title)

        return JsonResponse({"title": title})

    except requests.RequestException:
        return JsonResponse({"error": "Failed to fetch video title:"}, status=500)


def get_referral_stats():
    """Get statistics for top referrers."""
    return (
        Profile.objects.annotate(
            total_signups=Count("referrals"),
            total_enrollments=Count(
                "referrals__user__enrollments", filter=Q(referrals__user__enrollments__status="approved")
            ),
            total_clicks=Count(
                "referrals__user__webrequest", filter=Q(referrals__user__webrequest__path__contains="ref=")
            ),
        )
        .filter(total_signups__gt=0)
        .order_by("-total_signups")[:10]
    )


def referral_leaderboard(request):
    """Display the referral leaderboard."""
    top_referrers = get_referral_stats()
    return render(request, "web/referral_leaderboard.html", {"top_referrers": top_referrers})


# Goods Views
class GoodsListView(LoginRequiredMixin, generic.ListView):
    model = Goods
    template_name = "goods/goods_list.html"
    context_object_name = "products"

    def get_queryset(self):
        return Goods.objects.filter(storefront__teacher=self.request.user)


class GoodsDetailView(LoginRequiredMixin, generic.DetailView):
    model = Goods
    template_name = "goods/goods_detail.html"
    context_object_name = "product"

    def get_object(self):
        return get_object_or_404(Goods, pk=self.kwargs["pk"])


class GoodsCreateView(LoginRequiredMixin, UserPassesTestMixin, generic.CreateView):
    model = Goods
    form_class = GoodsForm
    template_name = "goods/goods_form.html"

    def test_func(self):
        return hasattr(self.request.user, "storefront")

    def form_valid(self, form):
        form.instance.storefront = self.request.user.storefront
        images = self.request.FILES.getlist("images")
        product_type = form.cleaned_data.get("product_type")

        # Validate digital product images
        if product_type == "digital" and not images:
            form.add_error(None, "Digital products require at least one image")
            return self.form_invalid(form)

        # Validate image constraints
        if len(images) > 8:
            form.add_error(None, "Maximum 8 images allowed")
            return self.form_invalid(form)

        for img in images:
            if img.size > 5 * 1024 * 1024:
                form.add_error(None, f"{img.name} exceeds 5MB size limit")
                return self.form_invalid(form)

        # Save main product first
        super().form_valid(form)

        # Save images after product creation
        for image_file in images:
            ProductImage.objects.create(goods=self.object, image=image_file)

        return render(self.request, "goods/goods_create_success.html", {"product": self.object})

    def form_invalid(self, form):
        messages.error(self.request, f"Creation failed: {form.errors.as_text()}")
        return super().form_invalid(form)

    def get_success_url(self):
        return reverse("goods_list")


class GoodsUpdateView(LoginRequiredMixin, UserPassesTestMixin, generic.UpdateView):
    model = Goods
    form_class = GoodsForm
    template_name = "goods/goods_update.html"

    # Filter by user's products only
    def get_queryset(self):
        return Goods.objects.filter(storefront__teacher=self.request.user)

    # Verify ownership
    def test_func(self):
        return self.get_object().storefront.teacher == self.request.user

    def get_success_url(self):
        return reverse("goods_list")


class GoodsDeleteView(LoginRequiredMixin, UserPassesTestMixin, DeleteView):
    model = Goods
    template_name = "goods/goods_confirm_delete.html"
    success_url = reverse_lazy("goods_list")

    def test_func(self):
        return self.request.user == self.get_object().storefront.teacher


@login_required
def add_goods_to_cart(request, pk):
    product = get_object_or_404(Goods, pk=pk)
    # Prevent adding out-of-stock items
    if product.stock is None or product.stock <= 0:
        messages.error(request, f"{product.name} is out of stock and cannot be added to cart.")
        return redirect("goods_detail", pk=pk)  # Redirect back to product page

    cart, created = Cart.objects.get_or_create(user=request.user)
    cart_item, created = CartItem.objects.get_or_create(cart=cart, goods=product)

    if created:
        messages.success(request, f"{product.name} added to cart.")
    else:
        messages.info(request, f"{product.name} is already in your cart.")

    return redirect("cart_view")


class GoodsListingView(ListView):
    model = Goods
    template_name = "goods/goods_listing.html"
    context_object_name = "products"
    paginate_by = 15

    def get_queryset(self):
        queryset = Goods.objects.all()
        store_name = self.request.GET.get("store_name")
        product_type = self.request.GET.get("product_type")
        category = self.request.GET.get("category")
        min_price = self.request.GET.get("min_price")
        max_price = self.request.GET.get("max_price")

        if store_name:
            queryset = queryset.filter(storefront__name__icontains=store_name)
        if product_type:
            queryset = queryset.filter(product_type=product_type)
        if category:
            queryset = queryset.filter(category__icontains=category)
        if min_price:
            queryset = queryset.filter(price__gte=min_price)
        if max_price:
            queryset = queryset.filter(price__lte=max_price)

        return queryset

    def get_context_data(self, **kwargs):
        context = super().get_context_data(**kwargs)
        context["store_names"] = Storefront.objects.values_list("name", flat=True).distinct()
        context["categories"] = Goods.objects.values_list("category", flat=True).distinct()
        return context


# Order Management
class OrderManagementView(LoginRequiredMixin, UserPassesTestMixin, generic.ListView):
    model = Order
    template_name = "orders/order_management.html"
    context_object_name = "orders"
    paginate_by = 20

    def test_func(self):
        storefront = get_object_or_404(Storefront, store_slug=self.kwargs["store_slug"])
        return self.request.user == storefront.teacher

    def get_queryset(self):
        queryset = Order.objects.filter(items__goods__storefront__store_slug=self.kwargs["store_slug"]).distinct()

        # Get status from request and filter
        selected_status = self.request.GET.get("status")
        if selected_status and selected_status != "all":
            queryset = queryset.filter(status=selected_status)

        return queryset

    def get_context_data(self, **kwargs):
        context = super().get_context_data(**kwargs)
        context["statuses"] = Order.STATUS_CHOICES  # Directly from model
        context["selected_status"] = self.request.GET.get("status", "")
        return context


class OrderDetailView(LoginRequiredMixin, generic.DetailView):
    model = Order
    template_name = "orders/order_detail.html"
    context_object_name = "order"


@login_required
@require_POST
def update_order_status(request, item_id):
    order = get_object_or_404(Order, id=item_id, user=request.user)
    new_status = request.POST.get("status").lower()  # Convert to lowercase for consistency

    # Define allowed statuses inside the function
    VALID_STATUSES = ["draft", "pending", "processing", "shipped", "completed", "cancelled", "refunded"]

    if new_status not in VALID_STATUSES:
        messages.error(request, "Invalid status.")
        return redirect("order_detail", pk=item_id)

    order.status = new_status
    order.save()
    messages.success(request, "Order status updated successfully.")
    return redirect("order_detail", pk=item_id)


# Analytics
class StoreAnalyticsView(LoginRequiredMixin, UserPassesTestMixin, generic.TemplateView):
    template_name = "analytics/analytics_dashboard.html"

    def test_func(self):
        storefront = get_object_or_404(Storefront, store_slug=self.kwargs["store_slug"])
        return self.request.user == storefront.teacher

    def get_context_data(self, **kwargs):
        context = super().get_context_data(**kwargs)
        storefront = get_object_or_404(Storefront, store_slug=self.kwargs["store_slug"])

        # Store-specific analytics
        orders = Order.objects.filter(storefront=storefront, status="completed")

        context.update(
            {
                "total_sales": orders.count(),
                "total_revenue": orders.aggregate(Sum("total_price"))["total_price__sum"] or 0,
                "top_products": OrderItem.objects.filter(order__storefront=storefront)
                .values("goods__name")
                .annotate(total_sold=Sum("quantity"))
                .order_by("-total_sold")[:5],
                "storefront": storefront,
            }
        )
        return context


class AdminMerchAnalyticsView(LoginRequiredMixin, UserPassesTestMixin, generic.TemplateView):
    template_name = "analytics/admin_analytics.html"

    def test_func(self):
        return self.request.user.is_staff

    def get_context_data(self, **kwargs):
        context = super().get_context_data(**kwargs)

        # Platform-wide analytics
        context.update(
            {
                "total_sales": Order.objects.filter(status="completed").count(),
                "total_revenue": Order.objects.filter(status="completed").aggregate(Sum("total_price"))[
                    "total_price__sum"
                ]
                or 0,
                "top_storefronts": Storefront.objects.annotate(total_sales=Count("goods__orderitem")).order_by(
                    "-total_sales"
                )[:5],
            }
        )
        return context


@login_required
def sales_analytics(request):
    """View for displaying sales analytics."""
    storefront = get_object_or_404(Storefront, teacher=request.user)

    # Get completed orders for this storefront
    orders = Order.objects.filter(storefront=storefront, status="completed")

    # Calculate metrics
    total_revenue = orders.aggregate(total=Sum("total_price"))["total"] or 0
    total_orders = orders.count()

    # Placeholder conversion rate (to be implemented properly later)
    conversion_rate = 0.00  # Temporary placeholder

    # Best selling products
    best_selling_products = (
        OrderItem.objects.filter(order__storefront=storefront)
        .values("goods__name")
        .annotate(total_sold=Sum("quantity"))
        .order_by("-total_sold")[:5]
    )

    context = {
        "total_revenue": total_revenue,
        "total_orders": total_orders,
        "conversion_rate": conversion_rate,
        "best_selling_products": best_selling_products,
    }
    return render(request, "analytics/analytics_dashboard.html", context)


@login_required
def sales_data(request):
    # Get the user's storefront
    storefront = get_object_or_404(Storefront, teacher=request.user)

    # Define valid statuses for metrics (e.g., include "completed" and "shipped")
    valid_statuses = ["completed", "shipped"]
    orders = Order.objects.filter(storefront=storefront, status__in=valid_statuses)

    # Calculate total revenue
    total_revenue = orders.aggregate(total=Sum("total_price"))["total"] or 0

    # Calculate total orders
    total_orders = orders.count()

    # Calculate conversion rate (orders / visits * 100)
    total_visits = WebRequest.objects.filter(path__contains="ref=").count()  # Adjust based on visit tracking
    conversion_rate = (total_orders / total_visits * 100) if total_visits > 0 else 0.00

    # Get best-selling products
    best_selling_products = (
        OrderItem.objects.filter(order__storefront=storefront, order__status__in=valid_statuses)
        .values("goods__name")
        .annotate(total_sold=Sum("quantity"))
        .order_by("-total_sold")[:5]
    )

    # Prepare response data
    data = {
        "total_revenue": float(total_revenue),
        "total_orders": total_orders,
        "conversion_rate": round(conversion_rate, 2),
        "best_selling_products": list(best_selling_products),
    }
    return JsonResponse(data)


class StorefrontCreateView(LoginRequiredMixin, CreateView):
    model = Storefront
    form_class = StorefrontForm
    template_name = "storefront/storefront_form.html"
    success_url = "/dashboard/teacher/"

    def dispatch(self, request, *args, **kwargs):
        if Storefront.objects.filter(teacher=request.user).exists():
            return redirect("storefront_update", store_slug=request.user.storefront.store_slug)
        return super().dispatch(request, *args, **kwargs)

    def form_valid(self, form):
        form.instance.teacher = self.request.user  # Set the teacher field to the current user
        return super().form_valid(form)


class StorefrontUpdateView(LoginRequiredMixin, UpdateView):
    model = Storefront
    form_class = StorefrontForm
    template_name = "storefront/storefront_form.html"
    success_url = "/dashboard/teacher/"

    def get_object(self):
        return get_object_or_404(Storefront, teacher=self.request.user)


class StorefrontDetailView(LoginRequiredMixin, generic.DetailView):
    model = Storefront
    template_name = "storefront/storefront_detail.html"
    context_object_name = "storefront"

    def get_object(self):
        return get_object_or_404(Storefront, store_slug=self.kwargs["store_slug"])


def success_story_list(request):
    """View for listing published success stories."""
    success_stories = SuccessStory.objects.filter(status="published").order_by("-published_at")

    # Paginate results
    paginator = Paginator(success_stories, 9)  # 9 stories per page
    page_number = request.GET.get("page", 1)
    page_obj = paginator.get_page(page_number)

    context = {
        "success_stories": page_obj,
        "is_paginated": paginator.num_pages > 1,
        "page_obj": page_obj,
    }
    return render(request, "success_stories/list.html", context)


def success_story_detail(request, slug):
    """View for displaying a single success story."""
    success_story = get_object_or_404(SuccessStory, slug=slug, status="published")

    # Get related success stories (same author or similar content)
    related_stories = (
        SuccessStory.objects.filter(status="published").exclude(id=success_story.id).order_by("-published_at")[:3]
    )

    context = {
        "success_story": success_story,
        "related_stories": related_stories,
    }
    return render(request, "success_stories/detail.html", context)


@login_required
def create_success_story(request):
    """View for creating a new success story."""
    if request.method == "POST":
        form = SuccessStoryForm(request.POST, request.FILES)
        if form.is_valid():
            success_story = form.save(commit=False)
            success_story.author = request.user
            success_story.save()
            messages.success(request, "Success story created successfully!")
            return redirect("success_story_detail", slug=success_story.slug)
    else:
        form = SuccessStoryForm()

    context = {
        "form": form,
    }
    return render(request, "success_stories/create.html", context)


@login_required
def edit_success_story(request, slug):
    """View for editing an existing success story."""
    success_story = get_object_or_404(SuccessStory, slug=slug, author=request.user)

    if request.method == "POST":
        form = SuccessStoryForm(request.POST, request.FILES, instance=success_story)
        if form.is_valid():
            form.save()
            messages.success(request, "Success story updated successfully!")
            return redirect("success_story_detail", slug=success_story.slug)
    else:
        form = SuccessStoryForm(instance=success_story)

    context = {
        "form": form,
        "success_story": success_story,
        "is_edit": True,
    }
    return render(request, "success_stories/create.html", context)


@login_required
def delete_success_story(request, slug):
    """View for deleting a success story."""
    success_story = get_object_or_404(SuccessStory, slug=slug, author=request.user)

    if request.method == "POST":
        success_story.delete()
        messages.success(request, "Success story deleted successfully!")
        return redirect("success_story_list")

    context = {
        "success_story": success_story,
    }
    return render(request, "success_stories/delete_confirm.html", context)


def gsoc_landing_page(request):
    """
    Renders the GSOC landing page with top GitHub contributors
    based on merged pull requests
    """
    import logging

    import requests
    from django.conf import settings

    # Initialize an empty list for contributors in case the GitHub API call fails
    top_contributors = []

    # GitHub API URL for the education-website repository
    github_repo_url = "https://api.github.com/repos/alphaonelabs/education-website"

    # Users to exclude from the contributor list (bots and automated users)
    excluded_users = ["A1L13N", "dependabot[bot]"]

    try:
        # Fetch contributors from GitHub API
        headers = {}
        # Check if GitHub token is configured
        if hasattr(settings, "GITHUB_TOKEN") and settings.GITHUB_TOKEN:
            headers["Authorization"] = f"token {settings.GITHUB_TOKEN}"

        # Get all closed pull requests - we'll filter for merged ones in code
        # The GitHub API doesn't have a direct 'merged' filter in the query params
        # so we get all closed PRs and then check the 'merged_at' field
        pull_requests_response = requests.get(
            f"{github_repo_url}/pulls",
            params={
                "state": "closed",  # closed PRs could be either merged or just closed
                "sort": "updated",
                "direction": "desc",
                "per_page": 100,
            },
            headers=headers,
            timeout=5,
        )

        # Check for rate limiting
        if pull_requests_response.status_code == 403 and "X-RateLimit-Remaining" in pull_requests_response.headers:
            remaining = pull_requests_response.headers.get("X-RateLimit-Remaining")
            if remaining == "0":
                reset_time = int(pull_requests_response.headers.get("X-RateLimit-Reset", 0))
                reset_datetime = time.strftime("%Y-%m-%d %H:%M:%S", time.localtime(reset_time))
                logging.warning(f"GitHub API rate limit exceeded. Resets at {reset_datetime}")

        if pull_requests_response.status_code == 200:
            pull_requests = pull_requests_response.json()

            # Create a map of contributors with their PR count
            contributor_stats = defaultdict(
                lambda: {"merged_pr_count": 0, "avatar_url": "", "profile_url": "", "prs_url": ""}
            )

            # Process each pull request
            for pr in pull_requests:
                # Check if the PR was merged
                if pr.get("merged_at"):
                    username = pr["user"]["login"]

                    # Skip excluded users
                    if username in excluded_users:
                        continue

                    contributor_stats[username]["merged_pr_count"] += 1
                    contributor_stats[username]["avatar_url"] = pr["user"]["avatar_url"]
                    contributor_stats[username]["profile_url"] = pr["user"]["html_url"]
                    # Add a direct link to the user's PRs for this repository
                    base_url = "https://github.com/alphaonelabs/education-website/pulls"
                    query = f"?q=is:pr+author:{username}+is:merged"
                    contributor_stats[username]["prs_url"] = base_url + query
                    contributor_stats[username]["username"] = username

            # Convert to list and sort by PR count
            top_contributors = [v for k, v in contributor_stats.items()]
            top_contributors.sort(key=lambda x: x["merged_pr_count"], reverse=True)

            # Get top 10 contributors
            top_contributors = top_contributors[:10]

    except Exception as e:
        logging.error(f"Error fetching GitHub contributors: {str(e)}")

    context = {"top_contributors": top_contributors}

    return render(request, "gsoc_landing_page.html", context)


def whiteboard(request):
    return render(request, "whiteboard.html")


def graphing_calculator(request):
    return render(request, "graphing_calculator.html")


def meme_list(request):
    memes = Meme.objects.all().order_by("-created_at")
    subjects = Subject.objects.filter(memes__isnull=False).distinct()
    # Filter by subject if provided
    subject_filter = request.GET.get("subject")
    if subject_filter:
        memes = memes.filter(subject__slug=subject_filter)
    paginator = Paginator(memes, 12)  # Show 12 memes per page
    page_number = request.GET.get("page", 1)
    page_obj = paginator.get_page(page_number)

    return render(request, "memes.html", {"memes": page_obj, "subjects": subjects, "selected_subject": subject_filter})


@login_required
def add_meme(request):
    if request.method == "POST":
        form = MemeForm(request.POST, request.FILES)
        if form.is_valid():
            meme = form.save(commit=False)  # The form handles subject creation logic internally
            meme.uploader = request.user
            meme.save()
            messages.success(request, "Your meme has been uploaded successfully!")
            return redirect("meme_list")
    else:
        form = MemeForm()
    subjects = Subject.objects.all().order_by("name")
    return render(request, "add_meme.html", {"form": form, "subjects": subjects})


@login_required
def team_goals(request):
    """List all team goals the user is part of or has created."""
    user_goals = (
        TeamGoal.objects.filter(Q(creator=request.user) | Q(members__user=request.user))
        .distinct()
        .order_by("-created_at")
    )

    paginator = Paginator(user_goals, 10)
    page_number = request.GET.get("page")
    page_obj = paginator.get_page(page_number)

    pending_invites = TeamInvite.objects.filter(recipient=request.user, status="pending").select_related(
        "goal", "sender"
    )

    context = {
        "goals": page_obj,
        "pending_invites": pending_invites,
        "is_paginated": paginator.num_pages > 1,
    }
    return render(request, "teams/list.html", context)


@login_required
def create_team_goal(request):
    """Create a new team goal."""
    if request.method == "POST":
        form = TeamGoalForm(request.POST)
        if form.is_valid():
            with transaction.atomic():
                goal = form.save(commit=False)
                goal.creator = request.user
                goal.save()

                # Add creator as a member
                TeamGoalMember.objects.create(team_goal=goal, user=request.user, role="leader")

                messages.success(request, "Team goal created successfully!")
                return redirect("team_goal_detail", goal_id=goal.id)
    else:
        form = TeamGoalForm()

    return render(request, "teams/create.html", {"form": form})


@login_required
def team_goal_detail(request, goal_id):
    """View and manage a specific team goal."""
    goal = get_object_or_404(TeamGoal.objects.prefetch_related("members__user"), id=goal_id)

    # Check if user has access to this goal
    if not (goal.creator == request.user or goal.members.filter(user=request.user).exists()):
        messages.error(request, "You do not have access to this team goal.")
        return redirect("team_goals")

    # Get existing team members to exclude from invitation
    existing_members = goal.members.values_list("user_id", flat=True)

    # Handle inviting new members
    if request.method == "POST":
        form = TeamInviteForm(request.POST)
        if form.is_valid():
            # Check for existing invites using the validated User object
            if TeamInvite.objects.filter(
                goal__id=goal.id, recipient=form.cleaned_data["recipient"]  # Changed to use User object
            ).exists():
                messages.warning(request, "An invite for this user is already pending.")
                return redirect("team_goal_detail", goal_id=goal.id)
            invite = form.save(commit=False)
            invite.sender = request.user
            invite.goal = goal
            invite.save()
            messages.success(request, f"Invitation sent to {invite.recipient.email}!")
            notify_team_invite(invite)
            return redirect("team_goal_detail", goal_id=goal.id)

    else:
        form = TeamInviteForm()

    # Get users that can be invited (exclude existing members and the creator)
    available_users = User.objects.exclude(id__in=list(existing_members) + [goal.creator.id]).values(
        "id", "username", "email"
    )

    context = {
        "goal": goal,
        "invite_form": form,
        "user_is_leader": goal.members.filter(user=request.user, role="leader").exists(),
        "available_users": available_users,
    }
    return render(request, "teams/detail.html", context)


@login_required
def accept_team_invite(request, invite_id):
    """Accept a team invitation."""
    invite = get_object_or_404(
        TeamInvite.objects.select_related("goal"), id=invite_id, recipient=request.user, status="pending"
    )

    # Create team member using get_or_create to avoid race conditions
    member, created = TeamGoalMember.objects.get_or_create(
        team_goal=invite.goal, user=request.user, defaults={"role": "member"}
    )

    if not created:
        messages.info(request, f"You are already a member of {invite.goal.title}.")
    else:
        messages.success(request, f"You have joined {invite.goal.title}!")

    # Update invite status
    invite.status = "accepted"
    invite.responded_at = timezone.now()
    invite.save()

    notify_team_invite_response(invite)
    return redirect("team_goal_detail", goal_id=invite.goal.id)


@login_required
def decline_team_invite(request, invite_id):
    """Decline a team invitation."""
    invite = get_object_or_404(TeamInvite, id=invite_id, recipient=request.user, status="pending")

    invite.status = "declined"
    invite.responded_at = timezone.now()
    invite.save()

    notify_team_invite_response(invite)
    messages.info(request, f"You have declined to join {invite.goal.title}.")
    return redirect("team_goals")


@login_required
def edit_team_goal(request, goal_id):
    """Edit an existing team goal."""
    goal = get_object_or_404(TeamGoal, id=goal_id)

    # Check if user is the creator or a leader
    if not (goal.creator == request.user or goal.members.filter(user=request.user, role="leader").exists()):
        messages.error(request, "You don't have permission to edit this team goal.")
        return redirect("team_goal_detail", goal_id=goal_id)

    if request.method == "POST":
        form = TeamGoalForm(request.POST, instance=goal)
        if form.is_valid():
            # Validate that deadline is not in the past
            if form.cleaned_data["deadline"] < timezone.now():
                form.add_error("deadline", "Deadline cannot be in the past.")
                context = {
                    "form": form,
                    "goal": goal,
                    "is_edit": True,
                }
                return render(request, "teams/create.html", context)
            form.save()
            messages.success(request, "Team goal updated successfully!")
            return redirect("team_goal_detail", goal_id=goal.id)
    else:
        form = TeamGoalForm(instance=goal)

    context = {
        "form": form,
        "goal": goal,
        "is_edit": True,
    }
    return render(request, "teams/create.html", context)


@login_required
def mark_team_contribution(request, goal_id):
    """Allow a team member to mark their contribution as complete."""
    goal = get_object_or_404(TeamGoal, id=goal_id)

    # Find the current user's membership in this goal
    member = goal.members.filter(user=request.user).first()

    if not member:
        messages.error(request, "You are not a member of this team goal.")
        return redirect("team_goal_detail", goal_id=goal_id)

    if member.completed:
        messages.info(request, "Your contribution is already marked as complete.")
        return redirect("team_goal_detail", goal_id=goal_id)

    # Mark the user's contribution as complete
    member.mark_completed()
    messages.success(request, "Your contribution has been marked as complete.")
    notify_team_goal_completion(goal, request.user)
    return redirect("team_goal_detail", goal_id=goal_id)


@login_required
def remove_team_member(request, goal_id, member_id):
    """Remove a member from a team goal."""
    goal = get_object_or_404(TeamGoal, id=goal_id)

    # Check if user is the creator or a leader
    if not (goal.creator == request.user or goal.members.filter(user=request.user, role="leader").exists()):
        messages.error(request, "You don't have permission to remove members.")
        return redirect("team_goal_detail", goal_id=goal_id)

    member = get_object_or_404(TeamGoalMember, id=member_id, team_goal=goal)

    # Prevent removing the creator
    if member.user == goal.creator:
        messages.error(request, "The team creator cannot be removed.")
        return redirect("team_goal_detail", goal_id=goal_id)

    member.delete()
    messages.success(request, f"{member.user.username} has been removed from the team.")
    return redirect("team_goal_detail", goal_id=goal_id)


@login_required
def delete_team_goal(request, goal_id):
    """Delete a team goal."""
    goal = get_object_or_404(TeamGoal, id=goal_id)

    # Only creator can delete the goal
    if request.user != goal.creator:
        messages.error(request, "Only the creator can delete this team goal.")
        return redirect("team_goal_detail", goal_id=goal_id)

    if request.method == "POST":
        goal.delete()
        messages.success(request, "Team goal has been deleted.")
        return redirect("team_goals")

    return render(request, "teams/delete_confirm.html", {"goal": goal})


@teacher_required
def add_student_to_course(request, slug):
    course = get_object_or_404(Course, slug=slug)
    if course.teacher != request.user:
        return HttpResponseForbidden("You are not authorized to enroll students in this course.")
    if request.method == "POST":
        form = StudentEnrollmentForm(request.POST)
        if form.is_valid():
            first_name = form.cleaned_data["first_name"]
            last_name = form.cleaned_data["last_name"]
            email = form.cleaned_data["email"]

            # Check if a user with this email already exists.
            if User.objects.filter(email=email).exists():
                form.add_error("email", "A user with this email already exists.")
            else:
                # Generate a username by combining the first name and the email prefix.
                email_prefix = email.split("@")[0]
                generated_username = f"{first_name}_{email_prefix}".lower()

                # Ensure the username is unique; if not, append a random string.
                while User.objects.filter(username=generated_username).exists():
                    generated_username = f"{generated_username}{get_random_string(4)}"
                # Create a new student account with an auto-generated password.
                random_password = get_random_string(10)
                try:
                    student = User.objects.create_user(
                        username=generated_username,
                        email=email,
                        password=random_password,
                        first_name=first_name,
                        last_name=last_name,
                    )
                    # Mark the new user as a student (not a teacher).
                    student.profile.is_teacher = False
                    student.profile.save()

                    # Enroll the new student in the course if not already enrolled.
                    if Enrollment.objects.filter(course=course, student=student).exists():
                        form.add_error(None, "Student is already enrolled.")
                    else:
                        Enrollment.objects.create(course=course, student=student, status="approved")
                        messages.success(request, f"{first_name} {last_name} has been enrolled in the course.")

                        # Send enrollment notification and password reset link to student
                        reset_link = request.build_absolute_uri(reverse("account_reset_password"))
                        context = {
                            "student": student,
                            "course": course,
                            "teacher": request.user,
                            "reset_link": reset_link,
                        }
                        html_message = render_to_string("emails/student_enrollment.html", context)
                        send_mail(
                            f"You have been enrolled in {course.title}",
                            f"You have been enrolled in {course.title} by\
                                {request.user.get_full_name() or request.user.username}. "
                            f"Please visit {reset_link} to set your password.",
                            settings.DEFAULT_FROM_EMAIL,
                            [email],
                            html_message=html_message,
                            fail_silently=False,
                        )
                        return redirect("course_detail", slug=course.slug)
                except IntegrityError:
                    form.add_error(None, "Failed to create user account. Please try again.")
    else:
        form = StudentEnrollmentForm()

    return render(request, "courses/add_student.html", {"form": form, "course": course})


def donate(request):
    """Display the donation page with options for one-time donations and subscriptions."""
    # Get recent public donations to display
    recent_donations = Donation.objects.filter(status="completed", anonymous=False).order_by("-created_at")[:5]

    # Calculate total donations
    total_donations = Donation.objects.filter(status="completed").aggregate(total=Sum("amount"))["total"] or 0

    # Get donation amounts for the preset buttons
    donation_amounts = [5, 10, 25, 50, 100]

    context = {
        "stripe_public_key": settings.STRIPE_PUBLISHABLE_KEY,
        "recent_donations": recent_donations,
        "total_donations": total_donations,
        "donation_amounts": donation_amounts,
    }

    return render(request, "donate.html", context)


@login_required
def create_donation_payment_intent(request):
    """Create a payment intent for a one-time donation."""
    if request.method != "POST":
        return JsonResponse({"error": "Invalid request method"}, status=400)

    try:
        data = json.loads(request.body)
        amount = data.get("amount")
        message = data.get("message", "")
        anonymous = data.get("anonymous", False)

        if not amount or float(amount) <= 0:
            return JsonResponse({"error": "Invalid donation amount"}, status=400)

        # Convert amount to cents for Stripe
        amount_cents = int(float(amount) * 100)

        # Create a payment intent
        intent = stripe.PaymentIntent.create(
            amount=amount_cents,
            currency="usd",
            metadata={
                "donation_type": "one_time",
                "user_id": request.user.id,
                "message": message[:100] if message else "",  # Limit message length
                "anonymous": "true" if anonymous else "false",
            },
        )

        # Create a donation record
        donation = Donation.objects.create(
            user=request.user,
            email=request.user.email,
            amount=amount,
            donation_type="one_time",
            status="pending",
            stripe_payment_intent_id=intent.id,
            message=message,
            anonymous=anonymous,
        )

        return JsonResponse(
            {
                "clientSecret": intent.client_secret,
                "donation_id": donation.id,
            }
        )

    except Exception as e:
        return JsonResponse({"error": str(e)}, status=400)


@login_required
def create_donation_subscription(request):
    """Create a subscription for recurring donations."""
    if request.method != "POST":
        return JsonResponse({"error": "Invalid request method"}, status=400)

    try:
        data = json.loads(request.body)
        amount = data.get("amount")
        message = data.get("message", "")
        anonymous = data.get("anonymous", False)
        payment_method_id = data.get("payment_method_id")

        if not amount or float(amount) <= 0:
            return JsonResponse({"error": "Invalid donation amount"}, status=400)

        if not payment_method_id:
            return JsonResponse({"error": "Payment method is required"}, status=400)

        # Convert amount to cents for Stripe
        amount_cents = int(float(amount) * 100)

        # Check if user already has a Stripe customer ID
        customer_id = None
        if hasattr(request.user, "profile") and request.user.profile.stripe_customer_id:
            customer_id = request.user.profile.stripe_customer_id

        # Create or get customer
        if customer_id:
            customer = stripe.Customer.retrieve(customer_id)
        else:
            customer = stripe.Customer.create(
                email=request.user.email,
                name=request.user.get_full_name() or request.user.username,
                payment_method=payment_method_id,
                invoice_settings={"default_payment_method": payment_method_id},
            )

            # Save customer ID to user profile
            if hasattr(request.user, "profile"):
                request.user.profile.stripe_customer_id = customer.id
                request.user.profile.save()

        # Create a subscription product and price if they don't exist
        # Note: In a production environment, you might want to create these
        # products and prices in the Stripe dashboard and reference them here
        product = stripe.Product.create(
            name=f"Monthly Donation - ${amount}",
            type="service",
        )

        price = stripe.Price.create(
            product=product.id,
            unit_amount=amount_cents,
            currency="usd",
            recurring={"interval": "month"},
        )

        # Create the subscription
        subscription = stripe.Subscription.create(
            customer=customer.id,
            items=[{"price": price.id}],
            payment_behavior="default_incomplete",
            expand=["latest_invoice.payment_intent"],
            metadata={
                "donation_type": "subscription",
                "user_id": request.user.id,
                "message": message[:100] if message else "",
                "anonymous": "true" if anonymous else "false",
                "amount": amount,
            },
        )

        # Create a donation record
        donation = Donation.objects.create(
            user=request.user,
            email=request.user.email,
            amount=amount,
            donation_type="subscription",
            status="pending",
            stripe_subscription_id=subscription.id,
            stripe_customer_id=customer.id,
            message=message,
            anonymous=anonymous,
        )

        return JsonResponse(
            {
                "subscription_id": subscription.id,
                "client_secret": subscription.latest_invoice.payment_intent.client_secret,
                "donation_id": donation.id,
            }
        )

    except Exception as e:
        return JsonResponse({"error": str(e)}, status=400)


@csrf_exempt
def donation_webhook(request):
    """Handle Stripe webhooks for donations."""
    payload = request.body
    sig_header = request.META.get("HTTP_STRIPE_SIGNATURE")

    try:
        event = stripe.Webhook.construct_event(payload, sig_header, settings.STRIPE_WEBHOOK_SECRET)
    except ValueError:
        # Invalid payload
        return HttpResponse(status=400)
    except stripe.error.SignatureVerificationError:
        # Invalid signature
        return HttpResponse(status=400)

    # Handle payment intent events
    if event.type == "payment_intent.succeeded":
        payment_intent = event.data.object
        handle_successful_donation_payment(payment_intent)
    elif event.type == "payment_intent.payment_failed":
        payment_intent = event.data.object
        handle_failed_donation_payment(payment_intent)

    # Handle subscription events
    elif event.type == "customer.subscription.created":
        subscription = event.data.object
        handle_subscription_created(subscription)
    elif event.type == "customer.subscription.updated":
        subscription = event.data.object
        handle_subscription_updated(subscription)
    elif event.type == "customer.subscription.deleted":
        subscription = event.data.object
        handle_subscription_cancelled(subscription)
    elif event.type == "invoice.payment_succeeded":
        invoice = event.data.object
        handle_invoice_paid(invoice)
    elif event.type == "invoice.payment_failed":
        invoice = event.data.object
        handle_invoice_failed(invoice)

    return HttpResponse(status=200)


def handle_successful_donation_payment(payment_intent):
    """Handle successful one-time donation payments."""
    try:
        # Find the donation by payment intent ID
        donation = Donation.objects.get(stripe_payment_intent_id=payment_intent.id)
        donation.status = "completed"
        donation.save()

        # Send thank you email
        send_donation_thank_you_email(donation)

    except Donation.DoesNotExist:
        # This might be a payment for something else
        pass


def handle_failed_donation_payment(payment_intent):
    """Handle failed one-time donation payments."""
    try:
        # Find the donation by payment intent ID
        donation = Donation.objects.get(stripe_payment_intent_id=payment_intent.id)
        donation.status = "failed"
        donation.save()

    except Donation.DoesNotExist:
        # This might be a payment for something else
        pass


def handle_subscription_created(subscription):
    """Handle newly created subscriptions."""
    try:
        # Find the donation by subscription ID
        donation = Donation.objects.get(stripe_subscription_id=subscription.id)

        # Update status based on subscription status
        if subscription.status == "active":
            donation.status = "completed"
        elif subscription.status == "incomplete":
            donation.status = "pending"
        elif subscription.status == "canceled":
            donation.status = "cancelled"

        donation.save()

    except Donation.DoesNotExist:
        # This might be a subscription for something else
        pass


def handle_subscription_updated(subscription):
    """Handle subscription updates."""
    try:
        # Find the donation by subscription ID
        donation = Donation.objects.get(stripe_subscription_id=subscription.id)

        # Update status based on subscription status
        if subscription.status == "active":
            donation.status = "completed"
        elif subscription.status == "past_due":
            donation.status = "pending"
        elif subscription.status == "canceled":
            donation.status = "cancelled"

        donation.save()

    except Donation.DoesNotExist:
        # This might be a subscription for something else
        pass


def handle_subscription_cancelled(subscription):
    """Handle cancelled subscriptions."""
    try:
        # Find the donation by subscription ID
        donation = Donation.objects.get(stripe_subscription_id=subscription.id)
        donation.status = "cancelled"
        donation.save()

    except Donation.DoesNotExist:
        # This might be a subscription for something else
        pass


def handle_invoice_paid(invoice):
    """Handle successful subscription invoice payments."""
    if invoice.subscription:
        try:
            # Find the donation by subscription ID
            donation = Donation.objects.get(stripe_subscription_id=invoice.subscription)

            # Create a new donation record for this payment
            Donation.objects.create(
                user=donation.user,
                email=donation.email,
                amount=donation.amount,
                donation_type="subscription",
                status="completed",
                stripe_subscription_id=donation.stripe_subscription_id,
                stripe_customer_id=donation.stripe_customer_id,
                message=donation.message,
                anonymous=donation.anonymous,
            )

            # Send thank you email
            send_donation_thank_you_email(donation)

        except Donation.DoesNotExist:
            # This might be a subscription for something else
            pass


def handle_invoice_failed(invoice):
    """Handle failed subscription invoice payments."""
    if invoice.subscription:
        try:
            # Find the donation by subscription ID
            donation = Donation.objects.get(stripe_subscription_id=invoice.subscription)

            # Create a new donation record for this failed payment
            Donation.objects.create(
                user=donation.user,
                email=donation.email,
                amount=donation.amount,
                donation_type="subscription",
                status="failed",
                stripe_subscription_id=donation.stripe_subscription_id,
                stripe_customer_id=donation.stripe_customer_id,
                message=donation.message,
                anonymous=donation.anonymous,
            )

        except Donation.DoesNotExist:
            # This might be a subscription for something else
            pass


def send_donation_thank_you_email(donation):
    """Send a thank you email for donations."""
    subject = "Thank You for Your Donation!"
    from_email = settings.DEFAULT_FROM_EMAIL
    to_email = donation.email

    # Prepare context for email template
    context = {
        "donation": donation,
        "site_name": settings.SITE_NAME,
    }

    # Render email template
    html_message = render_to_string("emails/donation_thank_you.html", context)
    plain_message = strip_tags(html_message)

    # Send email
    send_mail(subject, plain_message, from_email, [to_email], html_message=html_message)


def donation_success(request):
    """Display a success page after a successful donation."""
    donation_id = request.GET.get("donation_id")

    if donation_id:
        try:
            donation = Donation.objects.get(id=donation_id)
            context = {
                "donation": donation,
            }
            return render(request, "donation_success.html", context)
        except Donation.DoesNotExist:
            pass

    # If no valid donation ID, redirect to the donate page
    return redirect("donate")


def donation_cancel(request):
    """Handle donation cancellation."""
    return redirect("donate")


def educational_videos_list(request):
    """View for listing educational videos with optional category filtering."""
    # Get category filter from query params
    selected_category = request.GET.get("category")

    # Base queryset
    videos = EducationalVideo.objects.select_related("uploader", "category").order_by("-uploaded_at")

    # Apply category filter if provided
    if selected_category:
        videos = videos.filter(category__slug=selected_category)
        selected_category_obj = get_object_or_404(Subject, slug=selected_category)
        selected_category_display = selected_category_obj.name
    else:
        selected_category_display = None

    # Get category counts for sidebar
    category_counts = dict(
        EducationalVideo.objects.values("category__name", "category__slug")
        .annotate(count=Count("id"))
        .values_list("category__slug", "count")
    )

    # Get all subjects for the dropdown
    subjects = Subject.objects.all().order_by("order", "name")

    # Paginate results
    paginator = Paginator(videos, 12)  # 12 videos per page
    page_number = request.GET.get("page", 1)
    page_obj = paginator.get_page(page_number)

    context = {
        "videos": page_obj,
        "is_paginated": paginator.num_pages > 1,
        "page_obj": page_obj,
        "subjects": subjects,
        "selected_category": selected_category,
        "selected_category_display": selected_category_display,
        "category_counts": category_counts,
    }

    return render(request, "videos/list.html", context)


@login_required
def upload_educational_video(request):
    """View for uploading a new educational video."""
    if request.method == "POST":
        form = EducationalVideoForm(request.POST)
        if form.is_valid():
            video = form.save(commit=False)
            video.uploader = request.user
            video.save()

            return redirect("educational_videos_list")
    else:
        form = EducationalVideoForm()

    return render(request, "videos/upload.html", {"form": form})


def certificate_detail(request, certificate_id):
    certificate = get_object_or_404(Certificate, certificate_id=certificate_id)
    if request.user != certificate.user and not request.user.is_staff:
        return HttpResponseForbidden("You don't have permission to view this certificate")
    context = {
        "certificate": certificate,
    }
    return render(request, "courses/certificate_detail.html", context)


@login_required
def generate_certificate(request, enrollment_id):
    # Retrieve the enrollment for the current user
    enrollment = get_object_or_404(Enrollment, id=enrollment_id, student=request.user)
    # Ensure the course is completed before generating a certificate
    if enrollment.status != "completed":
        messages.error(request, "You can only generate a certificate for a completed course.")
        return redirect("student_dashboard")

    # Check if a certificate already exists for this course and user
    certificate = Certificate.objects.filter(user=request.user, course=enrollment.course).first()
    if certificate:
        messages.info(request, "Certificate already generated.")
        return redirect("certificate_detail", certificate_id=certificate.certificate_id)

    # Create a new certificate record manually
    certificate = Certificate.objects.create(user=request.user, course=enrollment.course)
    messages.success(request, "Certificate generated successfully!")
    return redirect("certificate_detail", certificate_id=certificate.certificate_id)


@login_required
def tracker_list(request):
    trackers = ProgressTracker.objects.filter(user=request.user).order_by("-updated_at")
    return render(request, "trackers/list.html", {"trackers": trackers})


@login_required
def create_tracker(request):
    if request.method == "POST":
        form = ProgressTrackerForm(request.POST)
        if form.is_valid():
            tracker = form.save(commit=False)
            tracker.user = request.user
            tracker.save()
            return redirect("tracker_detail", tracker_id=tracker.id)
    else:
        form = ProgressTrackerForm()
    return render(request, "trackers/form.html", {"form": form, "title": "Create Progress Tracker"})


@login_required
def update_tracker(request, tracker_id):
    tracker = get_object_or_404(ProgressTracker, id=tracker_id, user=request.user)

    if request.method == "POST":
        form = ProgressTrackerForm(request.POST, instance=tracker)
        if form.is_valid():
            form.save()
            return redirect("tracker_detail", tracker_id=tracker.id)
    else:
        form = ProgressTrackerForm(instance=tracker)
    return render(request, "trackers/form.html", {"form": form, "tracker": tracker, "title": "Update Progress Tracker"})


@login_required
def tracker_detail(request, tracker_id):
    tracker = get_object_or_404(ProgressTracker, id=tracker_id, user=request.user)
    embed_url = request.build_absolute_uri(f"/trackers/embed/{tracker.embed_code}/")
    return render(request, "trackers/detail.html", {"tracker": tracker, "embed_url": embed_url})


@login_required
def update_progress(request, tracker_id):
    if request.method == "POST" and request.headers.get("X-Requested-With") == "XMLHttpRequest":
        tracker = get_object_or_404(ProgressTracker, id=tracker_id, user=request.user)

        try:
            new_value = int(request.POST.get("current_value", tracker.current_value))
            tracker.current_value = new_value
            tracker.save()

            return JsonResponse(
                {"success": True, "percentage": tracker.percentage, "current_value": tracker.current_value}
            )
        except ValueError:
            return JsonResponse({"success": False, "error": "Invalid value"}, status=400)
    return JsonResponse({"success": False, "error": "Invalid request"}, status=400)


@xframe_options_exempt
def embed_tracker(request, embed_code):
    tracker = get_object_or_404(ProgressTracker, embed_code=embed_code, public=True)
    return render(request, "trackers/embed.html", {"tracker": tracker})


@login_required
def streak_detail(request):
    """Display the user's learning streak."""
    if not request.user.is_authenticated:
        return redirect("account_login")
    streak, created = LearningStreak.objects.get_or_create(user=request.user)
    return render(request, "streak_detail.html", {"streak": streak})


def is_superuser(user):
    return user.is_superuser


@user_passes_test(is_superuser)
def sync_github_milestones(request):
    """Sync GitHub milestones with forum topics."""
    github_repo = "alphaonelabs/alphaonelabs-education-website"
    milestones_url = f"https://api.github.com/repos/{github_repo}/milestones"

    try:
        # Get GitHub milestones
        response = requests.get(milestones_url)
        response.raise_for_status()
        milestones = response.json()

        # Get or create a forum category for milestones
        category, created = ForumCategory.objects.get_or_create(
            name="GitHub Milestones",
            defaults={
                "slug": "github-milestones",
                "description": "Discussions about GitHub milestones and project roadmap",
                "icon": "fa-github",
            },
        )

        # Count for tracking
        created_count = 0
        updated_count = 0

        for milestone in milestones:
            milestone_title = milestone["title"]
            milestone_description = milestone["description"] or "No description provided."
            milestone_url = milestone["html_url"]
            milestone_state = milestone["state"]
            open_issues = milestone["open_issues"]
            closed_issues = milestone["closed_issues"]
            due_date = milestone.get("due_on", "No due date")

            # Format content with progress information
            progress = 0
            if open_issues + closed_issues > 0:
                progress = (closed_issues / (open_issues + closed_issues)) * 100

            content = f"""
## Milestone: {milestone_title}

{milestone_description}

**State:** {milestone_state}
**Progress:** {progress:.1f}% ({closed_issues} closed / {open_issues} open issues)
**Due Date:** {due_date}

[View on GitHub]({milestone_url})
            """

            # Try to find an existing topic for this milestone
            topic = ForumTopic.objects.filter(
                category=category, title__startswith=f"Milestone: {milestone_title}"
            ).first()

            if topic:
                # Update existing topic
                topic.content = content
                topic.is_pinned = milestone_state == "open"  # Pin open milestones
                topic.save()
                updated_count += 1
            else:
                # Create new topic
                # Use the first superuser as the author
                author = User.objects.filter(is_superuser=True).first()
                if author:
                    ForumTopic.objects.create(
                        category=category,
                        title=f"Milestone: {milestone_title}",
                        content=content,
                        author=author,
                        is_pinned=(milestone_state == "open"),
                    )
                    created_count += 1

        if created_count or updated_count:
            messages.success(
                request, f"Successfully synced GitHub milestones: {created_count} created, {updated_count} updated."
            )
        else:
            messages.info(request, "No GitHub milestones to sync.")

    except requests.exceptions.RequestException as e:
        messages.error(request, f"Error fetching GitHub milestones: {str(e)}")
    except Exception as e:
        messages.error(request, f"Error syncing milestones: {str(e)}")

    return redirect("forum_categories")


@login_required
def toggle_course_status(request, slug):
    """Toggle a course between draft and published status"""
    course = get_object_or_404(Course, slug=slug)

    # Check if user is the course teacher
    if request.user != course.teacher:
        messages.error(request, "Only the course teacher can modify course status!")
        return redirect("course_detail", slug=slug)

    # Toggle the status between draft and published
    if course.status == "draft":
        course.status = "published"
        messages.success(request, "Course has been published successfully!")
    elif course.status == "published":
        course.status = "draft"
        messages.success(request, "Course has been unpublished and is now in draft mode.")
    # Note: We don't toggle from/to 'archived' status as that's a separate action

    course.save()
    return redirect("course_detail", slug=slug)


def public_profile(request, username):
    user = get_object_or_404(User, username=username)

    try:
        profile = user.profile
    except Profile.DoesNotExist:
        # Instead of raising Http404, we call custom_404.
        return custom_404(request, "Profile not found.")

    if not profile.is_profile_public:
        return custom_404(request, "Profile not found.")

    context = {"profile": profile}

    if profile.is_teacher:
        courses = Course.objects.filter(teacher=user)
        total_students = sum(course.enrollments.filter(status="approved").count() for course in courses)
        context.update(
            {
                "teacher_stats": {
                    "courses": courses,
                    "total_courses": courses.count(),
                    "total_students": total_students,
                }
            }
        )
    else:
        enrollments = Enrollment.objects.filter(student=user)
        completed_enrollments = enrollments.filter(status="completed")
        total_courses = enrollments.count()
        total_completed = completed_enrollments.count()
        total_progress = 0
        progress_count = 0
        for enrollment in enrollments:
            progress, _ = CourseProgress.objects.get_or_create(enrollment=enrollment)
            total_progress += progress.completion_percentage
            progress_count += 1
        avg_progress = round(total_progress / progress_count) if progress_count > 0 else 0
        context.update(
            {
                "total_courses": total_courses,
                "total_completed": total_completed,
                "avg_progress": avg_progress,
                "completed_courses": completed_enrollments,
            }
        )

    return render(request, "public_profile_detail.html", context)


class GradeableLinkListView(ListView):
    """View to display all submitted links that can be graded."""

    model = GradeableLink
    template_name = "grade_links/link_list.html"
    context_object_name = "links"
    paginate_by = 10


class GradeableLinkDetailView(DetailView):
    """View to display details about a specific link and its grades."""

    model = GradeableLink
    template_name = "grade_links/link_detail.html"
    context_object_name = "link"

    def get_context_data(self, **kwargs):
        context = super().get_context_data(**kwargs)

        # Check if user is authenticated
        if self.request.user.is_authenticated:
            # Check if the user has already graded this link
            try:
                user_grade = LinkGrade.objects.get(link=self.object, user=self.request.user)
                context["user_grade"] = user_grade
                context["grade_form"] = LinkGradeForm(instance=user_grade)
            except LinkGrade.DoesNotExist:
                context["grade_form"] = LinkGradeForm()

        # Get all grades for this link
        context["grades"] = self.object.grades.all()

        return context


class GradeableLinkCreateView(LoginRequiredMixin, CreateView):
    """View to submit a new link for grading."""

    model = GradeableLink
    form_class = GradeableLinkForm
    template_name = "grade_links/submit_link.html"
    success_url = reverse_lazy("gradeable_link_list")

    def form_valid(self, form):
        form.instance.user = self.request.user
        messages.success(self.request, "Your link has been submitted for grading!")
        return super().form_valid(form)


@login_required
def grade_link(request, pk):
    """View to grade a link."""
    link = get_object_or_404(GradeableLink, pk=pk)

    # Prevent users from grading their own links
    if link.user == request.user:
        messages.error(request, "You cannot grade your own submissions!")
        return redirect("gradeable_link_detail", pk=link.pk)

    # Check if the user has already graded this link
    try:
        user_grade = LinkGrade.objects.get(link=link, user=request.user)
    except LinkGrade.DoesNotExist:
        user_grade = None

    if request.method == "POST":
        form = LinkGradeForm(request.POST, instance=user_grade)
        if form.is_valid():
            grade = form.save(commit=False)
            grade.link = link
            grade.user = request.user
            grade.save()
            messages.success(request, "Your grade has been submitted!")
            return redirect("gradeable_link_detail", pk=link.pk)
    else:
        form = LinkGradeForm(instance=user_grade)

    return render(
        request,
        "grade_links/grade_link.html",
        {
            "form": form,
            "link": link,
        },
    )


def duplicate_session(request, session_id):
    """Duplicate a session to next week."""
    # Get the original session
    session = get_object_or_404(Session, id=session_id)
    course = session.course

    # Check if user is the course teacher
    if request.user != course.teacher:
        messages.error(request, "Only the course teacher can duplicate sessions!")
        return redirect("course_detail", slug=course.slug)

    # Create a new session with the same properties but dates shifted forward by a week
    new_session = Session(
        course=course,
        title=session.title,
        description=session.description,
        is_virtual=session.is_virtual,
        meeting_link=session.meeting_link,
        meeting_id="",  # Clear meeting ID as it will be a new meeting
        location=session.location,
        price=session.price,
        enable_rollover=session.enable_rollover,
        rollover_pattern=session.rollover_pattern,
    )

    # Set dates one week later
    time_shift = timezone.timedelta(days=7)
    new_session.start_time = session.start_time + time_shift
    new_session.end_time = session.end_time + time_shift

    # Save the new session
    new_session.save()
    msg = f"Session '{session.title}' duplicated for {new_session.start_time.strftime('%b %d, %Y')}"
    messages.success(request, msg)

    return redirect("course_detail", slug=course.slug)


def run_create_test_data(request):
    """Run the create_test_data management command and redirect to homepage."""
    from django.conf import settings

    if not settings.DEBUG:
        messages.error(request, "This action is only available in debug mode.")
        return redirect("index")

    try:
        call_command("create_test_data")
        messages.success(request, "Test data has been created successfully!")
    except Exception as e:
        messages.error(request, f"Error creating test data: {str(e)}")

    return redirect("index")


<<<<<<< HEAD
def features(request):
    """View for the features showcase page."""
    return render(request, "features.html")


@csrf_protect
def feature_vote(request):
    """Record votes on platform features or retrieve vote counts."""
    # Handle GET requests to retrieve vote counts
    if request.method == "GET":
        feature_id = request.GET.get("feature_id")
        if not feature_id:
            return JsonResponse({"status": "error", "message": "Feature ID is required"}, status=400)

        # Get vote counts
        up_count = FeatureVote.objects.filter(feature_id=feature_id, vote="up").count()
        down_count = FeatureVote.objects.filter(feature_id=feature_id, vote="down").count()

        return JsonResponse(
            {"status": "success", "feature_id": feature_id, "up_count": up_count, "down_count": down_count}
        )

    # Handle POST requests for voting
    elif request.method == "POST":
        feature_id = request.POST.get("feature_id")
        vote_type = request.POST.get("vote")

        if not feature_id or vote_type not in ["up", "down"]:
            return JsonResponse({"status": "error", "message": "Invalid parameters"}, status=400)

        # Store IP for anonymous users
        ip_address = None
        if not request.user.is_authenticated:
            ip_address = request.META.get("REMOTE_ADDR")

        # Check for existing vote
        existing_vote = None
        if request.user.is_authenticated:
            existing_vote = FeatureVote.objects.filter(feature_id=feature_id, user=request.user).first()
        elif ip_address:
            existing_vote = FeatureVote.objects.filter(feature_id=feature_id, ip_address=ip_address).first()

        if existing_vote:
            if existing_vote.vote != vote_type:
                existing_vote.vote = vote_type
                existing_vote.save()

            # Include vote counts in the response
            up_count = FeatureVote.objects.filter(feature_id=feature_id, vote="up").count()
            down_count = FeatureVote.objects.filter(feature_id=feature_id, vote="down").count()
            return JsonResponse(
                {"status": "success", "message": "Vote updated", "up_count": up_count, "down_count": down_count}
            )

        # Create new vote
        new_vote = FeatureVote(feature_id=feature_id, vote=vote_type)

        if request.user.is_authenticated:
            new_vote.user = request.user
        else:
            new_vote.ip_address = ip_address

        new_vote.save()

        # Get updated counts
        up_count = FeatureVote.objects.filter(feature_id=feature_id, vote="up").count()
        down_count = FeatureVote.objects.filter(feature_id=feature_id, vote="down").count()

        return JsonResponse(
            {"status": "success", "message": "Vote recorded", "up_count": up_count, "down_count": down_count}
        )

    # Handle other request methods
    return JsonResponse({"status": "error", "message": "Method not allowed"}, status=405)
=======
@login_required
def notification_preferences(request):
    """
    Display and update the notification preferences for the logged-in user.
    """
    # Get (or create) the user's notification preferences.
    preference, created = NotificationPreference.objects.get_or_create(user=request.user)

    if request.method == "POST":
        form = NotificationPreferencesForm(request.POST, instance=preference)
        if form.is_valid():
            form.save()
            messages.success(request, "Your notification preferences have been updated.")
            # Redirect to the profile page after saving
            return redirect("profile")
        else:
            messages.error(request, "There was an error updating your preferences.")
    else:
        form = NotificationPreferencesForm(instance=preference)

    return render(request, "account/notification_preferences.html", {"form": form})
>>>>>>> 8b10cd52
<|MERGE_RESOLUTION|>--- conflicted
+++ resolved
@@ -4700,7 +4700,7 @@
     return redirect("index")
 
 
-<<<<<<< HEAD
+
 def features(request):
     """View for the features showcase page."""
     return render(request, "features.html")
@@ -4775,7 +4775,7 @@
 
     # Handle other request methods
     return JsonResponse({"status": "error", "message": "Method not allowed"}, status=405)
-=======
+
 @login_required
 def notification_preferences(request):
     """
@@ -4797,4 +4797,3 @@
         form = NotificationPreferencesForm(instance=preference)
 
     return render(request, "account/notification_preferences.html", {"form": form})
->>>>>>> 8b10cd52

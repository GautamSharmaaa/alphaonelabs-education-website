import os
import random
import string
import time
import uuid
from io import BytesIO

from allauth.account.signals import user_signed_up
from django.conf import settings
from django.contrib.auth.models import User
from django.core.exceptions import ValidationError
from django.core.files.base import ContentFile
from django.core.mail import send_mail
from django.core.validators import MaxValueValidator, MinValueValidator
from django.db import models
from django.db.models.signals import post_save
from django.dispatch import receiver
from django.urls import reverse
from django.utils import timezone
from django.utils.text import slugify
from django.utils.translation import gettext_lazy as _
from markdownx.models import MarkdownxField
from PIL import Image


class Notification(models.Model):
    NOTIFICATION_TYPES = [
        ("info", "Information"),
        ("success", "Success"),
        ("warning", "Warning"),
        ("error", "Error"),
    ]

    user = models.ForeignKey(User, on_delete=models.CASCADE, related_name="notifications")
    title = models.CharField(max_length=200)
    message = models.TextField()
    notification_type = models.CharField(max_length=10, choices=NOTIFICATION_TYPES, default="info")
    read = models.BooleanField(default=False)
    created_at = models.DateTimeField(auto_now_add=True)
    updated_at = models.DateTimeField(auto_now=True)

    class Meta:
        ordering = ["-created_at"]

    def __str__(self):
        return f"{self.title} - {self.user.username}"


class Profile(models.Model):
    user = models.OneToOneField(User, on_delete=models.CASCADE)
    bio = models.TextField(max_length=500, blank=True)
    expertise = models.CharField(max_length=200, blank=True)
    avatar = models.ImageField(upload_to="avatars/", blank=True, default="")
    is_teacher = models.BooleanField(default=False)
    referral_code = models.CharField(max_length=20, unique=True, blank=True)
    referred_by = models.ForeignKey("self", on_delete=models.SET_NULL, null=True, blank=True, related_name="referrals")
    referral_earnings = models.DecimalField(max_digits=10, decimal_places=2, default=0)
    stripe_account_id = models.CharField(max_length=100, blank=True)
    stripe_account_status = models.CharField(
        max_length=20,
        choices=[
            ("pending", "Pending"),
            ("verified", "Verified"),
            ("rejected", "Rejected"),
        ],
        default="pending",
        blank=True,
    )
    commission_rate = models.DecimalField(
        max_digits=5,
        decimal_places=2,
        default=10.00,
        help_text="Commission rate in percentage (e.g., 10.00 for 10%)",
        blank=True,
    )
    created_at = models.DateTimeField(auto_now_add=True)
    updated_at = models.DateTimeField(auto_now=True)
    is_profile_public = models.BooleanField(
        default=False, help_text="Toggle to make your profile public so your details and stats are visible."
    )
    how_did_you_hear_about_us = models.TextField(
        blank=True, help_text="How did you hear about us? You can enter text or a link."
    )

    def __str__(self):
        visibility = "Public" if self.is_profile_public else "Private"
        return f"{self.user.username}'s profile ({visibility})"

    def save(self, *args, **kwargs):
        if not self.referral_code:
            self.referral_code = self.generate_referral_code()
        if self.avatar:
            img = Image.open(self.avatar)
            if img.mode != "RGB":
                img = img.convert("RGB")
            # Resize to a square avatar
            size = (200, 200)
            img = img.resize(size, Image.Resampling.LANCZOS)
            # Save the resized image
            buffer = BytesIO()
            img.save(buffer, format="JPEG", quality=90)
            # Update the ImageField
            file_name = self.avatar.name
            self.avatar.delete(save=False)  # Delete old image
            self.avatar.save(file_name, ContentFile(buffer.getvalue()), save=False)
        super().save(*args, **kwargs)

    def generate_referral_code(self):
        """Generate a unique referral code."""
        max_attempts = 10
        attempt = 0

        while attempt < max_attempts:
            code = "".join(random.choices(string.ascii_uppercase + string.digits, k=8))
            if not Profile.objects.filter(referral_code=code).exists():
                return code
            attempt += 1

        # If we've exhausted our attempts, generate a truly unique code using timestamp
        timestamp = int(time.time())
        code = f"{timestamp:x}".upper()[:8]
        return code

    @property
    def total_referrals(self):
        """Return the total number of successful referrals."""
        return self.referrals.count()

    def add_referral_earnings(self, amount):
        """Add referral earnings to the user's balance."""
        self.referral_earnings = self.referral_earnings + amount
        self.save()

    @property
    def can_receive_payments(self):
        return self.is_teacher and self.stripe_account_id and self.stripe_account_status == "verified"


class Subject(models.Model):
    name = models.CharField(max_length=100, unique=True)
    slug = models.SlugField(unique=True)
    description = models.TextField(blank=True)
    icon = models.CharField(max_length=50, help_text="Font Awesome icon class", blank=True)
    order = models.IntegerField(default=0)
    created_at = models.DateTimeField(auto_now_add=True)
    updated_at = models.DateTimeField(auto_now=True)

    class Meta:
        ordering = ["order", "name"]

    def __str__(self):
        return self.name

    def save(self, *args, **kwargs):
        if not self.slug:
            self.slug = slugify(self.name)
        super().save(*args, **kwargs)


class WebRequest(models.Model):
    ip_address = models.CharField(max_length=100, blank=True, default="")
    user = models.CharField(max_length=150, blank=True, default="")
    created = models.DateTimeField(auto_now_add=True)
    modified = models.DateTimeField(auto_now=True)
    agent = models.TextField(blank=True, default="")
    count = models.BigIntegerField(default=1)
    path = models.CharField(max_length=255, blank=True, default="")
    referer = models.CharField(max_length=255, blank=True, default="")
    course = models.ForeignKey("Course", on_delete=models.CASCADE, related_name="web_requests", null=True, blank=True)

    def __str__(self):
        return f"{self.path} - {self.count} views"


class Course(models.Model):
    STATUS_CHOICES = [
        ("draft", "Draft"),
        ("published", "Published"),
        ("archived", "Archived"),
    ]

    title = models.CharField(max_length=200)
    slug = models.SlugField(unique=True, max_length=200)
    image = models.ImageField(
        upload_to="course_images", help_text="Course image (will be resized to 300x300 pixels)", blank=True
    )
    teacher = models.ForeignKey(User, on_delete=models.CASCADE, related_name="courses_teaching")
    description = MarkdownxField()
    learning_objectives = MarkdownxField()
    prerequisites = MarkdownxField(blank=True)
    price = models.DecimalField(max_digits=10, decimal_places=2)
    allow_individual_sessions = models.BooleanField(
        default=False, help_text="Allow students to register for individual sessions"
    )
    invite_only = models.BooleanField(
        default=False, help_text="If enabled, students can only enroll with an invitation"
    )
    status = models.CharField(max_length=10, choices=STATUS_CHOICES, default="draft")
    max_students = models.IntegerField(validators=[MinValueValidator(1)])
    created_at = models.DateTimeField(auto_now_add=True)
    updated_at = models.DateTimeField(auto_now=True)

    subject = models.ForeignKey(
        Subject,
        on_delete=models.PROTECT,
        related_name="courses",
    )

    level = models.CharField(
        max_length=20,
        choices=[
            ("beginner", "Beginner"),
            ("intermediate", "Intermediate"),
            ("advanced", "Advanced"),
        ],
        default="beginner",
    )
    tags = models.CharField(max_length=200, blank=True, help_text="Comma-separated tags")
    is_featured = models.BooleanField(default=False)

    def save(self, *args, **kwargs):
        if not self.slug:
            base_slug = slugify(self.title)
            slug = base_slug
            counter = 1
            while Course.objects.filter(slug=slug).exists():
                slug = f"{base_slug}-{counter}"
                counter += 1
            self.slug = slug

        # Handle image resizing
        if self.image:
            img = Image.open(self.image)
            # Convert to RGB if necessary
            if img.mode != "RGB":
                img = img.convert("RGB")
            # Crop image to a square format
            width, height = img.size
            min_dim = min(width, height)
            left = (width - min_dim) / 2
            top = (height - min_dim) / 2
            right = (width + min_dim) / 2
            bottom = (height + min_dim) / 2
            img = img.crop((left, top, right, bottom))
            # Resize the image to 300x300 pixels
            img = img.resize((500, 500), Image.Resampling.LANCZOS)
            # Save the resized image
            buffer = BytesIO()
            img.save(buffer, format="JPEG", quality=90)
            # Update the ImageField
            file_name = self.image.name
            self.image.delete(save=False)  # Delete old image
            self.image.save(file_name, ContentFile(buffer.getvalue()), save=False)

        super().save(*args, **kwargs)

    def __str__(self):
        return self.title

    @property
    def available_spots(self):
        return self.max_students - self.enrollments.count()

    @property
    def average_rating(self):
        reviews = self.reviews.all()
        if not reviews:
            return 0
        return sum(review.rating for review in reviews) / len(reviews)


class Session(models.Model):
    course = models.ForeignKey(Course, on_delete=models.CASCADE, related_name="sessions")
    title = models.CharField(max_length=200)
    description = models.TextField()
    start_time = models.DateTimeField()
    end_time = models.DateTimeField()
    is_virtual = models.BooleanField(default=True)
    meeting_link = models.URLField(blank=True)
    meeting_id = models.CharField(max_length=100, blank=True)
    location = models.CharField(max_length=200, blank=True)
    price = models.DecimalField(
        max_digits=10, decimal_places=2, null=True, blank=True, help_text="Price for individual session registration"
    )
    created_at = models.DateTimeField(auto_now_add=True)
    updated_at = models.DateTimeField(auto_now=True)

    # Rollover fields
    enable_rollover = models.BooleanField(
        default=False, help_text="Enable automatic date rollover if no students are enrolled"
    )
    rollover_pattern = models.CharField(
        max_length=20,
        choices=[
            ("daily", "Daily"),
            ("weekly", "Weekly"),
            ("monthly", "Monthly"),
        ],
        default="weekly",
        blank=True,
        help_text="How often to roll over the session dates",
    )
    original_start_time = models.DateTimeField(
        null=True, blank=True, help_text="Original start time before any rollovers"
    )
    original_end_time = models.DateTimeField(null=True, blank=True, help_text="Original end time before any rollovers")
    is_rolled_over = models.BooleanField(default=False, help_text="Whether this session has been rolled over")
    teacher_confirmed = models.BooleanField(
        default=False, help_text="Whether the teacher has confirmed the rolled over dates"
    )

    class Meta:
        ordering = ["start_time"]

    def __str__(self):
        return f"{self.course.title} - {self.title}"

    def save(self, *args, **kwargs):
        # Store original times when first created
        if not self.pk and not self.original_start_time and not self.original_end_time:
            self.original_start_time = self.start_time
            self.original_end_time = self.end_time

        # Handle virtual meeting creation/updates
        is_new = self._state.adding
        old_instance = None if is_new else Session.objects.get(pk=self.pk)

        # First save to get the ID
        super().save(*args, **kwargs)

        if self.is_virtual:
            from .calendar_sync import create_calendar_event, update_calendar_event

            if is_new:
                event_id = create_calendar_event(self)
                if event_id:
                    self.meeting_id = event_id
                    # Update without triggering save() again
                    Session.objects.filter(pk=self.pk).update(meeting_id=event_id)
            elif old_instance and (
                old_instance.start_time != self.start_time
                or old_instance.end_time != self.end_time
                or old_instance.title != self.title
            ):
                update_calendar_event(self)

    def roll_forward(self):
        """Roll the session forward based on the rollover pattern."""
        if not self.enable_rollover or self.teacher_confirmed:
            return False

        now = timezone.now()
        if self.start_time > now:
            return False  # Don't roll forward future sessions

        # Calculate new dates based on pattern
        if self.rollover_pattern == "daily":
            days_to_add = 1
        elif self.rollover_pattern == "weekly":
            days_to_add = 7
        else:  # monthly
            days_to_add = 30

        # Calculate time difference between start and end
        duration = self.end_time - self.start_time

        # Roll forward until we get a future date
        while self.start_time <= now:
            self.start_time += timezone.timedelta(days=days_to_add)
            self.end_time = self.start_time + duration

        self.is_rolled_over = True
        self.teacher_confirmed = False
        return True

    def delete(self, *args, **kwargs):
        # Delete associated calendar event if exists
        if self.is_virtual and self.meeting_id:
            from .calendar_sync import delete_calendar_event

            delete_calendar_event(self)
        super().delete(*args, **kwargs)


class CourseMaterial(models.Model):
    MATERIAL_TYPES = [
        ("video", "Video"),
        ("image", "Image"),
        ("document", "Document"),
        ("presentation", "Presentation"),
        ("exercise", "Exercise"),
        ("quiz", "Quiz"),
        ("assignment", "Assignment"),  # Add 'assignment' as a valid choice
        ("other", "Other"),
    ]

    course = models.ForeignKey(Course, on_delete=models.CASCADE, related_name="materials")
    title = models.CharField(max_length=200)
    description = models.TextField(blank=True)
    material_type = models.CharField(max_length=20, choices=MATERIAL_TYPES)
    file = models.FileField(upload_to="course_materials/", blank=True)
    external_url = models.URLField(blank=True, help_text="URL for external content like YouTube videos")
    session = models.ForeignKey(
        Session,
        on_delete=models.SET_NULL,
        null=True,
        blank=True,
        related_name="materials",
    )
    order = models.PositiveIntegerField(default=0)
    is_downloadable = models.BooleanField(default=True)
    requires_enrollment = models.BooleanField(
        default=True, help_text="If True, only enrolled students can access full content"
    )
    created_at = models.DateTimeField(auto_now_add=True)
    updated_at = models.DateTimeField(auto_now=True)

    # New fields for assignment deadlines and reminder tracking
    due_date = models.DateTimeField(null=True, blank=True, help_text="Deadline for assignment submission")
    reminder_sent = models.BooleanField(default=False, help_text="Whether an early reminder has been sent")
    final_reminder_sent = models.BooleanField(default=False, help_text="Whether a final reminder has been sent")

    class Meta:
        ordering = ["order", "created_at"]

    def __str__(self):
        return f"{self.course.title} - {self.title}"

    def clean(self):
        if not self.file and not self.external_url:
            raise ValidationError("Either a file or external URL must be provided")
        if self.file and self.external_url:
            raise ValidationError("Cannot have both file and external URL")

    def save(self, *args, **kwargs):
        self.full_clean()
        super().save(*args, **kwargs)

    @property
    def file_extension(self):
        if self.file:
            return os.path.splitext(self.file.name)[1].lower()
        return ""

    @property
    def file_size(self):
        if not self.file:
            return 0
        try:
            return self.file.size
        except FileNotFoundError:
            return 0

    @property
    def preview_content(self):
        """Returns limited content for non-enrolled users"""
        if self.material_type == "video":
            return self.title
        elif self.material_type == "image":
            return self.title
        return self.title


class Enrollment(models.Model):
    STATUS_CHOICES = [
        ("pending", "Pending"),
        ("approved", "Approved"),
        ("rejected", "Rejected"),
        ("completed", "Completed"),
    ]

    student = models.ForeignKey(User, on_delete=models.CASCADE, related_name="enrollments")
    course = models.ForeignKey(Course, on_delete=models.CASCADE, related_name="enrollments")
    status = models.CharField(max_length=10, choices=STATUS_CHOICES, default="pending")
    enrollment_date = models.DateTimeField(auto_now_add=True)
    completion_date = models.DateTimeField(null=True, blank=True)
    payment_intent_id = models.CharField(max_length=100, blank=True, default="")

    class Meta:
        unique_together = ["student", "course"]

    def __str__(self):
        return f"{self.student.username} - {self.course.title}"


class SessionAttendance(models.Model):
    STATUS_CHOICES = [
        ("present", "Present"),
        ("absent", "Absent"),
        ("excused", "Excused"),
        ("late", "Late"),
    ]

    session = models.ForeignKey(Session, on_delete=models.CASCADE, related_name="attendances")
    student = models.ForeignKey(User, on_delete=models.CASCADE, related_name="session_attendances")
    status = models.CharField(max_length=10, choices=STATUS_CHOICES, default="absent")
    notes = models.TextField(blank=True)
    created_at = models.DateTimeField(auto_now_add=True)
    updated_at = models.DateTimeField(auto_now=True)

    class Meta:
        unique_together = ["session", "student"]

    def __str__(self):
        return f"{self.student.username} - {self.session.title} ({self.status})"


class CourseProgress(models.Model):
    enrollment = models.OneToOneField(Enrollment, on_delete=models.CASCADE, related_name="progress")
    completed_sessions = models.ManyToManyField(Session, related_name="completed_by")
    last_accessed = models.DateTimeField(auto_now=True)
    notes = models.TextField(blank=True)

    @property
    def completion_percentage(self):
        total_sessions = self.enrollment.course.sessions.count()
        if total_sessions == 0:
            return 0
        completed = self.completed_sessions.count()
        return int((completed / total_sessions) * 100)

    @property
    def attendance_rate(self):
        total_past_sessions = self.enrollment.course.sessions.filter(start_time__lt=timezone.now()).count()
        if total_past_sessions == 0:
            return 100
        attended = SessionAttendance.objects.filter(
            student=self.enrollment.student,
            session__course=self.enrollment.course,
            status__in=["present", "late"],
        ).count()
        return int((attended / total_past_sessions) * 100)

    def __str__(self):
        return f"{self.enrollment.student.username}'s progress in {self.enrollment.course.title}"


class EducationalVideo(models.Model):
    """Model for educational videos shared by users."""

    title = models.CharField(max_length=200)
    description = models.TextField()
    video_url = models.URLField(help_text="URL for external content like YouTube videos")
    category = models.ForeignKey(Subject, on_delete=models.PROTECT, related_name="educational_videos")
    uploader = models.ForeignKey(User, on_delete=models.CASCADE, related_name="educational_videos")
    uploaded_at = models.DateTimeField(auto_now_add=True)

    class Meta:
        verbose_name = "Educational Video"
        verbose_name_plural = "Educational Videos"
        ordering = ["-uploaded_at"]

    def __str__(self):
        return self.title


class Achievement(models.Model):
    TYPES = [
        ("attendance", "Perfect Attendance"),
        ("completion", "Course Completion"),
        ("participation", "Active Participation"),
        ("excellence", "Academic Excellence"),
        ("quiz", "High Quiz Score"),
        ("streak", "Daily Learning Streak"),
    ]

    student = models.ForeignKey(User, on_delete=models.CASCADE, related_name="achievements")
    # Making Course optional for streak badges and quiz
    course = models.ForeignKey(Course, on_delete=models.CASCADE, related_name="achievements", null=True, blank=True)
    achievement_type = models.CharField(max_length=20, choices=TYPES)
    title = models.CharField(max_length=200)
    description = models.TextField()
    awarded_at = models.DateTimeField(auto_now_add=True)
    # Fields for icon-Based badges:
    badge_icon = models.CharField(
        max_length=100, blank=True, help_text="Icon class for the badge (e.g., 'fas fa-trophy')"
    )
    # Fields for criteria-based badges:(100% for course completion, 90 for quiz, 7 or 30 for streak)
    criteria_threshold = models.PositiveIntegerField(
        null=True, blank=True, help_text="Optional threshold required to earn this badge"
    )

    def __str__(self):
        return f"{self.student.username} - {self.title}"


class Review(models.Model):
    student = models.ForeignKey(User, on_delete=models.CASCADE, related_name="reviews_given")
    course = models.ForeignKey(Course, on_delete=models.CASCADE, related_name="reviews")
    rating = models.IntegerField(validators=[MinValueValidator(1), MaxValueValidator(5)])
    comment = models.TextField()
    created_at = models.DateTimeField(auto_now_add=True)
    updated_at = models.DateTimeField(auto_now=True)

    class Meta:
        unique_together = ["student", "course"]

    def __str__(self):
        return f"{self.student.username}'s review of {self.course.title}"


class Payment(models.Model):
    STATUS_CHOICES = [
        ("pending", "Pending"),
        ("completed", "Completed"),
        ("failed", "Failed"),
        ("refunded", "Refunded"),
    ]

    enrollment = models.ForeignKey(
        Enrollment,
        on_delete=models.CASCADE,
        related_name="payments",
        help_text="The enrollment this payment is associated with",
    )
    session = models.ForeignKey(
        Session,
        on_delete=models.SET_NULL,
        null=True,
        blank=True,
        related_name="payments",
        help_text="Specific session this payment is for, if any",
    )
    amount = models.DecimalField(max_digits=10, decimal_places=2)
    currency = models.CharField(max_length=3, default="USD")
    stripe_payment_intent_id = models.CharField(max_length=100, unique=True)
    status = models.CharField(max_length=10, choices=STATUS_CHOICES, default="pending")
    created_at = models.DateTimeField(auto_now_add=True)
    updated_at = models.DateTimeField(auto_now=True)

    def __str__(self):
        if self.session:
            return f"Payment for {self.enrollment} - {self.session.title}"
        return f"Payment for {self.enrollment}"


class ForumCategory(models.Model):
    """Categories for organizing forum discussions."""

    name = models.CharField(max_length=100)
    description = models.TextField()
    slug = models.SlugField(unique=True)
    icon = models.CharField(max_length=50, help_text="Font Awesome icon class")
    order = models.IntegerField(default=0)
    created_at = models.DateTimeField(auto_now_add=True)
    updated_at = models.DateTimeField(auto_now=True)

    class Meta:
        verbose_name_plural = "Forum Categories"
        ordering = ["order", "name"]

    def __str__(self):
        return self.name

    def save(self, *args, **kwargs):
        if not self.slug:
            self.slug = slugify(self.name)
        super().save(*args, **kwargs)


class ForumTopic(models.Model):
    """Individual forum topics/threads."""

    title = models.CharField(max_length=200)
    content = models.TextField()
    category = models.ForeignKey(ForumCategory, on_delete=models.CASCADE, related_name="topics")
    author = models.ForeignKey(User, on_delete=models.CASCADE, related_name="forum_topics")
    is_pinned = models.BooleanField(default=False)
    is_locked = models.BooleanField(default=False)
    views = models.IntegerField(default=0)
    created_at = models.DateTimeField(auto_now_add=True)
    updated_at = models.DateTimeField(auto_now=True)

    class Meta:
        ordering = ["-is_pinned", "-created_at"]

    def __str__(self):
        return self.title


class ForumReply(models.Model):
    """Replies to forum topics."""

    topic = models.ForeignKey(ForumTopic, on_delete=models.CASCADE, related_name="replies")
    author = models.ForeignKey(User, on_delete=models.CASCADE, related_name="forum_replies")
    content = models.TextField()
    is_solution = models.BooleanField(default=False)
    created_at = models.DateTimeField(auto_now_add=True)
    updated_at = models.DateTimeField(auto_now=True)

    class Meta:
        verbose_name_plural = "Forum Replies"
        ordering = ["created_at"]

    def __str__(self):
        return f"Reply by {self.author.username} on {self.topic.title}"


class PeerConnection(models.Model):
    """Connections between users for networking."""

    STATUS_CHOICES = [
        ("pending", "Pending"),
        ("accepted", "Accepted"),
        ("rejected", "Rejected"),
        ("blocked", "Blocked"),
    ]

    sender = models.ForeignKey(User, on_delete=models.CASCADE, related_name="sent_connections")
    receiver = models.ForeignKey(User, on_delete=models.CASCADE, related_name="received_connections")
    status = models.CharField(max_length=10, choices=STATUS_CHOICES, default="pending")
    created_at = models.DateTimeField(auto_now_add=True)
    updated_at = models.DateTimeField(auto_now=True)

    class Meta:
        unique_together = ["sender", "receiver"]

    def __str__(self):
        return f"{self.sender.username} -> {self.receiver.username} ({self.status})"


class PeerMessage(models.Model):
    """Direct messages between connected."""

    sender = models.ForeignKey(User, on_delete=models.CASCADE, related_name="sent_messages")
    receiver = models.ForeignKey(User, on_delete=models.CASCADE, related_name="received_messages")
    content = models.TextField()
    is_read = models.BooleanField(default=False)
    created_at = models.DateTimeField(auto_now_add=True)

    class Meta:
        ordering = ["-created_at"]

    def __str__(self):
        return f"Message from {self.sender.username} to {self.receiver.username}"


class StudyGroup(models.Model):
    """Study groups for collaborative learning."""

    name = models.CharField(max_length=200)
    description = models.TextField()
    course = models.ForeignKey(Course, on_delete=models.CASCADE, related_name="study_groups")
    creator = models.ForeignKey(User, on_delete=models.CASCADE, related_name="created_groups")
    members = models.ManyToManyField(User, related_name="joined_groups")
    max_members = models.IntegerField(default=10)
    is_private = models.BooleanField(default=False)
    created_at = models.DateTimeField(auto_now_add=True)
    updated_at = models.DateTimeField(auto_now=True)

    def __str__(self):
        return self.name


@receiver(post_save, sender=User)
def create_user_profile(sender, instance, created, **kwargs):
    """Create a Profile instance when a new User is created."""
    if created and not hasattr(instance, "profile"):
        Profile.objects.create(user=instance)


@receiver(post_save, sender=User)
def save_user_profile(sender, instance, **kwargs):
    """Save the Profile instance when the User is saved."""
    if hasattr(instance, "profile"):
        instance.profile.save()
    else:
        Profile.objects.create(user=instance)


class BlogPost(models.Model):
    STATUS_CHOICES = [
        ("draft", "Draft"),
        ("published", "Published"),
        ("archived", "Archived"),
    ]

    title = models.CharField(max_length=200)
    slug = models.SlugField(unique=True, max_length=200)
    author = models.ForeignKey(User, on_delete=models.CASCADE, related_name="blog_posts")
    content = MarkdownxField()
    excerpt = models.TextField(blank=True)
    featured_image = models.ImageField(
        upload_to="blog/images/", blank=True, help_text="Featured image for the blog post"
    )
    status = models.CharField(max_length=10, choices=STATUS_CHOICES, default="draft")
    tags = models.CharField(
        max_length=200, blank=True, help_text="Comma-separated tags (e.g., 'python, django, web development')"
    )
    created_at = models.DateTimeField(auto_now_add=True)
    updated_at = models.DateTimeField(auto_now=True)
    published_at = models.DateTimeField(null=True, blank=True)

    class Meta:
        ordering = ["-published_at", "-created_at"]

    def __str__(self):
        return self.title

    def save(self, *args, **kwargs):
        if not self.slug:
            self.slug = slugify(self.title)
        if self.status == "published" and not self.published_at:
            self.published_at = timezone.now()
        super().save(*args, **kwargs)

    @property
    def reading_time(self):
        """Estimate reading time in minutes."""
        words_per_minute = 200
        word_count = len(self.content.split())
        minutes = word_count / words_per_minute
        return max(1, round(minutes))


class BlogComment(models.Model):
    post = models.ForeignKey(BlogPost, on_delete=models.CASCADE, related_name="comments")
    author = models.ForeignKey(User, on_delete=models.CASCADE, related_name="blog_comments")
    content = models.TextField()
    parent = models.ForeignKey("self", null=True, blank=True, on_delete=models.CASCADE, related_name="replies")
    is_approved = models.BooleanField(default=False)
    created_at = models.DateTimeField(auto_now_add=True)
    updated_at = models.DateTimeField(auto_now=True)

    class Meta:
        ordering = ["created_at"]

    def __str__(self):
        return f"Comment by {self.author.username} on {self.post.title}"


class SuccessStory(models.Model):
    STATUS_CHOICES = [
        ("published", "Published"),
        ("archived", "Archived"),
    ]
    title = models.CharField(max_length=200)
    slug = models.SlugField(unique=True, max_length=200)
    author = models.ForeignKey(User, on_delete=models.CASCADE, related_name="success_stories")
    content = MarkdownxField()
    excerpt = models.TextField(blank=True)
    featured_image = models.ImageField(
        upload_to="success_stories/images/", blank=True, help_text="Featured image for the success story"
    )
    status = models.CharField(max_length=10, choices=STATUS_CHOICES, default="published")
    created_at = models.DateTimeField(auto_now_add=True)
    updated_at = models.DateTimeField(auto_now=True)
    published_at = models.DateTimeField(null=True, blank=True)

    class Meta:
        ordering = ["-published_at", "-created_at"]
        verbose_name = "Success Story"
        verbose_name_plural = "Success Stories"

    def __str__(self):
        return self.title

    def save(self, *args, **kwargs):
        if not self.slug:
            self.slug = slugify(self.title)
        if self.status == "published" and not self.published_at:
            self.published_at = timezone.now()
        super().save(*args, **kwargs)

    def get_absolute_url(self):
        return reverse("success_story_detail", kwargs={"slug": self.slug})

    @property
    def reading_time(self):
        """Estimate reading time in minutes."""
        words_per_minute = 200
        word_count = len(self.content.split())
        minutes = word_count / words_per_minute
        return max(1, round(minutes))


@receiver(user_signed_up)
def set_user_type(sender, request, user, **kwargs):
    """Set the user type (teacher/student) when they sign up."""
    is_teacher = request.POST.get("is_teacher") == "on"
    profile = user.profile
    profile.is_teacher = is_teacher
    profile.save()


class Cart(models.Model):
    user = models.OneToOneField(
        settings.AUTH_USER_MODEL,
        on_delete=models.CASCADE,
        related_name="cart",
        null=True,
        blank=True,
    )
    session_key = models.CharField(max_length=40, blank=True, default="")
    created_at = models.DateTimeField(auto_now_add=True)
    updated_at = models.DateTimeField(auto_now=True)

    class Meta:
        constraints = [
            models.CheckConstraint(
                check=models.Q(user__isnull=False) | models.Q(session_key__gt=""),
                name="cart_user_or_session_key",
            )
        ]

    @property
    def item_count(self):
        return self.items.count()

    @property
    def has_goods(self):
        return self.items.filter(goods__isnull=False).exists()

    @property
    def total(self):
        return sum(item.final_price for item in self.items.all())

    def __str__(self):
        if self.user:
            return f"Cart for {self.user.username}"
        return "Anonymous cart"


class Storefront(models.Model):
    teacher = models.OneToOneField(
        settings.AUTH_USER_MODEL, on_delete=models.CASCADE, related_name="storefront", verbose_name="Teacher Profile"
    )
    name = models.CharField(
        max_length=100, unique=True, help_text="Display name for your store", default="Default Store Name"
    )
    description = models.TextField(blank=True, help_text="Describe your store for customers")
    logo = models.ImageField(upload_to="store_logos/", blank=True, help_text="Recommended size: 200x200px")
    store_slug = models.SlugField(unique=True, blank=True, help_text="Auto-generated URL-friendly identifier")
    is_active = models.BooleanField(default=True, help_text="Enable/disable public visibility of your store")
    created_at = models.DateTimeField(auto_now_add=True)
    updated_at = models.DateTimeField(auto_now=True)

    def save(self, *args, **kwargs):
        if not self.store_slug:
            self.store_slug = self._generate_unique_slug()
        super().save(*args, **kwargs)

    def _generate_unique_slug(self):
        base_slug = slugify(self.name)
        unique_slug = base_slug
        count = 1
        while Storefront.objects.filter(store_slug=unique_slug).exists():
            unique_slug = f"{base_slug}-{count}"
            count += 1
        return unique_slug

    def __str__(self):
        return f"{self.name} (by {self.teacher.username})"


class Goods(models.Model):
    PRODUCT_TYPE_CHOICES = [
        ("physical", "Physical Product"),
        ("digital", "Digital Download"),
    ]

    name = models.CharField(max_length=100, help_text="Product title (e.g., 'Algebra Basics Workbook')")
    description = models.TextField(help_text="Detailed product description")
    price = models.DecimalField(max_digits=10, decimal_places=2, help_text="Price in USD")
    discount_price = models.DecimalField(
        max_digits=10, decimal_places=2, blank=True, null=True, help_text="Discounted price (optional)"
    )
    stock = models.PositiveIntegerField(blank=True, null=True, help_text="Leave blank for digital products")
    product_type = models.CharField(max_length=10, choices=PRODUCT_TYPE_CHOICES, default="physical")
    file = models.FileField(upload_to="digital_goods/", blank=True, help_text="Required for digital products")
    category = models.CharField(max_length=100, blank=True, help_text="e.g., 'Books', 'Course Materials'")
    images = models.ManyToManyField("ProductImage", related_name="goods_images", blank=True)
    storefront = models.ForeignKey(Storefront, on_delete=models.CASCADE, related_name="goods")
    is_available = models.BooleanField(default=True, help_text="Show/hide product from store")
    sku = models.CharField(
        max_length=50, unique=True, blank=True, null=True, help_text="Inventory tracking ID (auto-generated)"
    )
    slug = models.SlugField(unique=True, blank=True)
    created_at = models.DateTimeField(auto_now_add=True)
    updated_at = models.DateTimeField(auto_now=True)

    @property
    def image_url(self):
        """Return the URL of the first product image, or a default image if none exists."""
        # Get images using the related name "goods_images" from ProductImage model
        first_image = self.goods_images.first()
        if first_image and first_image.image:
            return first_image.image.url
        # Return a default placeholder image
        return "/static/images/placeholder.png"

    @property
    def image(self):
        first_image = self.goods_images.first()
        if first_image and first_image.image:
            return first_image.image.url
        # Return a default placeholder image
        return "/static/images/placeholder.png"

    def clean(self):
        # Validate discount logic
        if self.discount_price and self.discount_price >= self.price:
            raise ValidationError("Discount price must be lower than original price.")

        # Validate digital product constraints
        if self.product_type == "digital":
            if self.stock is not None:
                raise ValidationError("Digital products cannot have stock quantities.")
            if not self.file:
                raise ValidationError("Digital products require a file upload.")

        # Validate physical product constraints
        if self.product_type == "physical" and self.stock is None:
            raise ValidationError("Physical products must have a stock quantity.")

    def save(self, *args, **kwargs):
        if not self.sku:
            self.sku = f"{slugify(self.name[:20])}-{self.id}"
        if not self.slug:
            base_slug = slugify(self.name)
            slug = base_slug
            counter = 1
            while Goods.objects.filter(slug=slug).exists():
                slug = f"{base_slug}-{counter}"
                counter += 1
            self.slug = slug
        super().save(*args, **kwargs)

    def __str__(self):
        return f"{self.name} (${self.price})"


class CartItem(models.Model):
    cart = models.ForeignKey(Cart, on_delete=models.CASCADE, related_name="items")
    course = models.ForeignKey(Course, on_delete=models.CASCADE, null=True, blank=True, related_name="cart_items")
    session = models.ForeignKey(Session, on_delete=models.CASCADE, null=True, blank=True, related_name="cart_items")
    goods = models.ForeignKey(Goods, on_delete=models.CASCADE, null=True, blank=True, related_name="cart_items")
    created_at = models.DateTimeField(auto_now_add=True)
    updated_at = models.DateTimeField(auto_now=True)

    class Meta:
        unique_together = [
            ("cart", "course"),
            ("cart", "session"),
            ("cart", "goods"),
        ]

    def clean(self):
        if not self.course and not self.session and not self.goods:
            raise ValidationError("Either a course, session, or goods must be selected")
        if (self.course and self.session) or (self.course and self.goods) or (self.session and self.goods):
            raise ValidationError("Cannot select more than one type of item")

    def save(self, *args, **kwargs):
        self.full_clean()
        super().save(*args, **kwargs)

    @property
    def price(self):
        if self.course:
            return self.course.price
        if self.session:
            return self.session.price or 0
        if self.goods:
            return self.goods.price
        return 0

    @property
    def final_price(self):
        if self.goods and self.goods.discount_price:  # Check for discount
            return self.goods.discount_price
        return self.price  # Fallback to original price

    def __str__(self):
        if self.course:
            return f"{self.course.title} in cart for {self.cart}"
        if self.session:
            return f"{self.session.title} in cart for {self.cart}"
        if self.goods:
            return f"{self.goods.name} in cart for {self.cart}"
        return "Unknown item in cart"


# Constants
ENROLLMENT_STATUS_CHOICES = [
    ("pending", "Pending"),
    ("approved", "Approved"),
    ("rejected", "Rejected"),
    ("cancelled", "Cancelled"),
]


class SessionEnrollment(models.Model):
    """Model for tracking enrollments in individual sessions."""

    student = models.ForeignKey(User, on_delete=models.CASCADE, related_name="session_enrollments")
    session = models.ForeignKey(Session, on_delete=models.CASCADE, related_name="enrollments")
    status = models.CharField(max_length=20, choices=ENROLLMENT_STATUS_CHOICES, default="pending")
    payment_intent_id = models.CharField(max_length=100, blank=True, default="")
    created_at = models.DateTimeField(auto_now_add=True)
    updated_at = models.DateTimeField(auto_now=True)

    class Meta:
        unique_together = ["student", "session"]
        ordering = ["-created_at"]

    def __str__(self):
        return f"{self.student.email} - {self.session.title}"


class EventCalendar(models.Model):
    title = models.CharField(max_length=200)
    description = models.TextField(blank=True)
    creator = models.ForeignKey(User, on_delete=models.CASCADE, related_name="created_calendars")
    created_at = models.DateTimeField(auto_now_add=True)
    month = models.IntegerField()  # 0-11 for Jan-Dec
    year = models.IntegerField()
    share_token = models.CharField(max_length=32, unique=True)  # For sharing the calendar

    def save(self, *args, **kwargs):
        if not self.share_token:
            self.share_token = "".join(random.choices(string.ascii_letters + string.digits, k=32))
        super().save(*args, **kwargs)

    def __str__(self):
        return f"{self.title} - {self.month + 1}/{self.year}"

    @property
    def unique_participants_count(self):
        """Count unique participants by name"""
        return self.time_slots.values("name").distinct().count()


class TimeSlot(models.Model):
    calendar = models.ForeignKey(EventCalendar, on_delete=models.CASCADE, related_name="time_slots")
    name = models.CharField(max_length=100)
    day = models.IntegerField()  # 1-31
    start_time = models.TimeField()
    end_time = models.TimeField()
    created_at = models.DateTimeField(auto_now_add=True)

    class Meta:
        unique_together = ["calendar", "name", "day"]  # One slot per person per day

    def __str__(self):
        return f"{self.name} - Day {self.day} ({self.start_time}-{self.end_time})"


class SearchLog(models.Model):
    query = models.CharField(max_length=255)
    results_count = models.IntegerField()
    user = models.ForeignKey(User, on_delete=models.SET_NULL, null=True, blank=True)
    created_at = models.DateTimeField(auto_now_add=True)
    filters_applied = models.JSONField(default=dict, blank=True)
    search_type = models.CharField(
        max_length=20,
        choices=[("course", "Course Search"), ("material", "Material Search"), ("forum", "Forum Search")],
        default="course",
    )

    class Meta:
        ordering = ["-created_at"]

    def __str__(self):
        return f"{self.query} ({self.results_count} results)"


class Challenge(models.Model):
    title = models.CharField(max_length=200)
    description = models.TextField()
    week_number = models.PositiveIntegerField(unique=True)
    start_date = models.DateField()
    end_date = models.DateField()

    def __str__(self):
        return f"Week {self.week_number}: {self.title}"


class ChallengeSubmission(models.Model):
    user = models.ForeignKey(User, on_delete=models.CASCADE)
    challenge = models.ForeignKey(Challenge, on_delete=models.CASCADE)
    submission_text = models.TextField()
    submitted_at = models.DateTimeField(auto_now_add=True)

    def __str__(self):
        return f"{self.user.username}'s submission for Week {self.challenge.week_number}"


class ProductImage(models.Model):
    goods = models.ForeignKey(Goods, on_delete=models.CASCADE, related_name="goods_images")
    image = models.ImageField(upload_to="goods_images/", help_text="Product display image")
    alt_text = models.CharField(max_length=125, blank=True, help_text="Accessibility description for screen readers")

    def __str__(self):
        return f"Image for {self.goods.name}"


class Order(models.Model):
    STATUS_CHOICES = [
        ("draft", "Draft"),
        ("pending", "Pending Payment"),
        ("processing", "Processing"),
        ("shipped", "Shipped"),
        ("completed", "Completed"),
        ("cancelled", "Cancelled"),
        ("refunded", "Refunded"),
    ]

    user = models.ForeignKey(settings.AUTH_USER_MODEL, on_delete=models.PROTECT, related_name="orders")
    storefront = models.ForeignKey(Storefront, on_delete=models.CASCADE, related_name="orders", null=True, blank=True)
    total_price = models.DecimalField(max_digits=10, decimal_places=2, editable=False)
    status = models.CharField(max_length=10, choices=STATUS_CHOICES, default="draft")
    shipping_address = models.JSONField(blank=True, null=True, help_text="Structured shipping details")
    tracking_number = models.CharField(max_length=100, blank=True)
    terms_accepted = models.BooleanField(default=False, help_text="User accepted terms during checkout")
    created_at = models.DateTimeField(auto_now_add=True)
    updated_at = models.DateTimeField(auto_now=True)

    def save(self, *args, **kwargs):
        is_new = self.pk is None  # Check if it's a new order
        super().save(*args, **kwargs)  # Save first to generate an ID

        if is_new and not self.tracking_number:
            self.tracking_number = self.generate_tracking_number()
            super().save(update_fields=["tracking_number"])

    def generate_tracking_number(self):
        return f"TRACK-{self.pk}-{int(time.time())}-{uuid.uuid4().hex[:6].upper()}"

    def __str__(self):
        return f"Order #{self.id} ({self.user.email})"

    def notify_user(self):
        subject = f"Order #{self.id} Status Update"
        message = f"Your order status is now: {self.get_status_display()}"
        send_mail(subject, message, settings.DEFAULT_FROM_EMAIL, [self.user.email], fail_silently=False)


class OrderItem(models.Model):
    order = models.ForeignKey(Order, on_delete=models.CASCADE, related_name="items")
    goods = models.ForeignKey(Goods, on_delete=models.PROTECT, verbose_name="Product")
    quantity = models.PositiveIntegerField(default=1)
    price_at_purchase = models.DecimalField(max_digits=10, decimal_places=2, editable=False)
    discounted_price_at_purchase = models.DecimalField(
        max_digits=10, decimal_places=2, blank=True, null=True, editable=False
    )

    class Meta:
        unique_together = [("order", "goods")]
        verbose_name = "Order Line Item"

    def __str__(self):
        return f"{self.quantity}x {self.goods.name}"


class TeamGoal(models.Model):
    """A goal that team members work together to achieve."""

    title = models.CharField(max_length=200)
    description = models.TextField()
    creator = models.ForeignKey(User, on_delete=models.CASCADE, related_name="created_goals")
    deadline = models.DateTimeField(null=True, blank=True)
    created_at = models.DateTimeField(auto_now_add=True)
    updated_at = models.DateTimeField(auto_now=True)

    STATUS_CHOICES = [("active", "Active"), ("completed", "Completed"), ("cancelled", "Cancelled")]
    status = models.CharField(max_length=20, choices=STATUS_CHOICES, default="active")

    def __str__(self):
        return self.title

    @property
    def completion_percentage(self):
        """Calculate the percentage of members who have completed the goal."""
        total_members = self.members.count()
        if total_members == 0:
            return 0
        completed_members = self.members.filter(completed=True).count()
        return int((completed_members / total_members) * 100)


class TeamGoalMember(models.Model):
    """Represents a member of a team goal."""

    team_goal = models.ForeignKey(TeamGoal, on_delete=models.CASCADE, related_name="members")
    user = models.ForeignKey(User, on_delete=models.CASCADE)
    joined_at = models.DateTimeField(auto_now_add=True)
    completed = models.BooleanField(default=False)
    completed_at = models.DateTimeField(null=True, blank=True)

    ROLE_CHOICES = [("leader", "Team Leader"), ("member", "Team Member")]
    role = models.CharField(max_length=20, choices=ROLE_CHOICES, default="member")

    class Meta:
        unique_together = ["team_goal", "user"]

    def __str__(self):
        return f"{self.user.username} - {self.team_goal.title}"

    def mark_completed(self):
        """Mark this member's participation as completed."""
        self.completed = True
        self.completed_at = timezone.now()
        self.save()

        Notification.objects.create(
            user=self.team_goal.creator,
            title="Goal Progress Update",
            message=f"{self.user.get_full_name() or self.user.username} completed'{self.team_goal.title}'",
            notification_type="success",
        )


class TeamInvite(models.Model):
    """Invitation to join a team goal."""

    goal = models.ForeignKey(TeamGoal, on_delete=models.CASCADE, related_name="invites")
    sender = models.ForeignKey(User, on_delete=models.CASCADE, related_name="sent_invites")
    recipient = models.ForeignKey(User, on_delete=models.CASCADE, related_name="received_invites")
    created_at = models.DateTimeField(auto_now_add=True)
    responded_at = models.DateTimeField(null=True, blank=True)

    STATUS_CHOICES = [("pending", "Pending"), ("accepted", "Accepted"), ("declined", "Declined")]
    status = models.CharField(max_length=20, choices=STATUS_CHOICES, default="pending")

    class Meta:
        unique_together = ["goal", "recipient"]

    def __str__(self):
        return f"Invite to {self.goal.title} for {self.recipient.username}"

    def save(self, *args, **kwargs):
        created = not self.pk
        super().save(*args, **kwargs)

        if created and self.status == "pending":
            Notification.objects.create(
                user=self.recipient,
                title="New Team Invitation",
                message=f"Invited to '{self.goal.title}' by {self.sender.get_full_name() or self.sender.username}",
                notification_type="info",
            )

        # Create notification when invite is accepted
        if not created and self.status == "accepted":
            Notification.objects.create(
                user=self.sender,
                title="Team Invitation Accepted",
                message=f"{self.recipient.get_full_name() or self.recipient.username} has accepted your invitation",
                notification_type="success",
            )


def validate_image_size(image):
    """Validate that the image file is not too large."""
    file_size = image.size
    limit_mb = 2
    if file_size > limit_mb * 1024 * 1024:
        raise ValidationError(f"Image file is too large. Size should not exceed {limit_mb} MB.")


def validate_image_extension(image):
    """Validate that the file is a valid image type."""
    import os

    ext = os.path.splitext(image.name)[1]
    valid_extensions = [".jpg", ".jpeg", ".png", ".gif"]
    if ext.lower() not in valid_extensions:
        raise ValidationError("Unsupported file type. Please use JPEG, PNG, or GIF images.")


class Meme(models.Model):
    title = models.CharField(max_length=200, blank=False, help_text=_("A descriptive title for the meme"))
    subject = models.ForeignKey(
        Subject,
        on_delete=models.SET_NULL,
        related_name="memes",
        null=True,
        blank=False,
        help_text=_("The educational subject this meme relates to"),
    )
    caption = models.TextField(help_text=_("The text content of the meme"), blank=True)
    image = models.ImageField(
        upload_to="memes/",
        validators=[validate_image_size, validate_image_extension],
        help_text=_("Upload a meme image (JPG, PNG, or GIF, max 2MB)"),
    )
    uploader = models.ForeignKey(settings.AUTH_USER_MODEL, on_delete=models.SET_NULL, related_name="memes", null=True)
    created_at = models.DateTimeField(auto_now_add=True)
    updated_at = models.DateTimeField(auto_now=True)

    def __str__(self):
        return self.title

    class Meta:
        ordering = ["-created_at"]
        indexes = [models.Index(fields=["-created_at"]), models.Index(fields=["subject"])]
        verbose_name = _("Meme")
        verbose_name_plural = _("Memes")


class Donation(models.Model):
    """Model for storing donation information."""

    DONATION_TYPES = (
        ("one_time", "One-time Donation"),
        ("subscription", "Monthly Subscription"),
    )

    DONATION_STATUS = (
        ("pending", "Pending"),
        ("completed", "Completed"),
        ("failed", "Failed"),
        ("refunded", "Refunded"),
        ("cancelled", "Cancelled"),
    )

    user = models.ForeignKey(User, on_delete=models.SET_NULL, null=True, blank=True, related_name="donations")
    email = models.EmailField()
    amount = models.DecimalField(max_digits=10, decimal_places=2)
    donation_type = models.CharField(max_length=20, choices=DONATION_TYPES)
    status = models.CharField(max_length=20, choices=DONATION_STATUS, default="pending")
    stripe_payment_intent_id = models.CharField(max_length=100, blank=True, default="")
    stripe_subscription_id = models.CharField(max_length=100, blank=True, default="")
    stripe_customer_id = models.CharField(max_length=100, blank=True, default="")
    message = models.TextField(blank=True)
    anonymous = models.BooleanField(default=False)
    created_at = models.DateTimeField(auto_now_add=True)
    updated_at = models.DateTimeField(auto_now=True)

    def __str__(self):
        return f"{self.email} - {self.amount} ({self.get_donation_type_display()})"

    class Meta:
        ordering = ["-created_at"]

    @property
    def is_recurring(self):
        return self.donation_type == "subscription"

    @property
    def display_name(self):
        if self.anonymous:
            return "Anonymous"
        if self.user:
            return self.user.get_full_name() or self.user.username
        return self.email.split("@")[0]  # Use part before @ in email


class Badge(models.Model):
    BADGE_TYPES = [
        ("challenge", "Challenge Completion"),
        ("course", "Course Completion"),
        ("achievement", "Special Achievement"),
        ("teacher_awarded", "Teacher Awarded"),
    ]
    name = models.CharField(max_length=100)
    description = models.TextField()
    image = models.ImageField(upload_to="badges/")
    badge_type = models.CharField(max_length=20, choices=BADGE_TYPES)
    course = models.ForeignKey(Course, on_delete=models.CASCADE, null=True, blank=True, related_name="badges")
    challenge = models.ForeignKey(Challenge, on_delete=models.CASCADE, null=True, blank=True, related_name="badges")
    created_by = models.ForeignKey(User, on_delete=models.CASCADE, related_name="created_badges")
    is_active = models.BooleanField(default=True)
    criteria = models.JSONField(default=dict, blank=True)
    created_at = models.DateTimeField(auto_now_add=True)
    updated_at = models.DateTimeField(auto_now=True)

    def __str__(self):
        return self.name

    def save(self, *args, **kwargs):
        if self.image:
            img = Image.open(self.image)
            if img.mode != "RGB":
                img = img.convert("RGB")
            img = img.resize((200, 200), Image.Resampling.LANCZOS)
            buffer = BytesIO()
            img.save(buffer, format="PNG", quality=90)
            file_name = self.image.name
            self.image.delete(save=False)
            self.image.save(file_name, ContentFile(buffer.getvalue()), save=False)
        super().save(*args, **kwargs)

    class Meta:
        ordering = ["badge_type", "name"]


class UserBadge(models.Model):
    AWARD_METHODS = [
        ("challenge_completion", "Challenge Completion"),
        ("course_completion", "Course Completion"),
        ("teacher_awarded", "Teacher Awarded"),
        ("system_awarded", "System Awarded"),
    ]
    user = models.ForeignKey(User, on_delete=models.CASCADE, related_name="badges")
    badge = models.ForeignKey(Badge, on_delete=models.CASCADE, related_name="awarded_to")
    award_method = models.CharField(max_length=20, choices=AWARD_METHODS)
    awarded_at = models.DateTimeField(auto_now_add=True)
    challenge_submission = models.ForeignKey(
        ChallengeSubmission, on_delete=models.SET_NULL, null=True, blank=True, related_name="badges"
    )
    course_enrollment = models.ForeignKey(
        Enrollment, on_delete=models.SET_NULL, null=True, blank=True, related_name="badges"
    )
    awarded_by = models.ForeignKey(
        User, on_delete=models.SET_NULL, null=True, blank=True, related_name="awarded_badges"
    )
    award_message = models.TextField(blank=True)

    def __str__(self):
        return f"{self.user.username} - {self.badge.name}"

    class Meta:
        unique_together = ["user", "badge"]
        ordering = ["-awarded_at"]


@receiver(post_save, sender=ChallengeSubmission)
def award_challenge_badge(sender, instance, created, **kwargs):
    if created:
        challenge_badges = Badge.objects.filter(challenge=instance.challenge, badge_type="challenge", is_active=True)
        for badge in challenge_badges:
            if not UserBadge.objects.filter(user=instance.user, badge=badge).exists():
                UserBadge.objects.create(
                    user=instance.user, badge=badge, award_method="challenge_completion", challenge_submission=instance
                )
                Notification.objects.create(
                    user=instance.user,
                    title=f"New Badge: {badge.name}",
                    message=f"Congrats! You've earned {badge.name} for completing {instance.challenge.title}",
                    notification_type="success",
                )


@receiver(post_save, sender=Enrollment)
def award_course_completion_badge(sender, instance, **kwargs):
    if instance.status == "completed":
        course_badges = Badge.objects.filter(course=instance.course, badge_type="course", is_active=True)
        for badge in course_badges:
            if not UserBadge.objects.filter(user=instance.student, badge=badge).exists():
                UserBadge.objects.create(
                    user=instance.student, badge=badge, award_method="course_completion", course_enrollment=instance
                )
                Notification.objects.create(
                    user=instance.student,
                    title=f"New Badge: {badge.name}",
                    message=f"Congrats! You've earned {badge.name} for completing {instance.course.title}",
                    notification_type="success",
                )


def award_badge_to_student(badge_id, student_id, teacher_id, message=""):
    try:
        badge = Badge.objects.get(id=badge_id)
        student = User.objects.get(id=student_id)
        teacher = User.objects.get(id=teacher_id)
        if not teacher.profile.is_teacher:
            return None
        if UserBadge.objects.filter(user=student, badge=badge).exists():
            return None
        user_badge = UserBadge.objects.create(
            user=student, badge=badge, award_method="teacher_awarded", awarded_by=teacher, award_message=message
        )
        Notification.objects.create(
            user=student,
            title=f"New Badge: {badge.name}",
            message=f"You were awarded {badge.name} by {teacher.username}. {message}",
            notification_type="success",
        )
        return user_badge
    except (Badge.DoesNotExist, User.DoesNotExist):
        return None


def get_user_badges(self):
    return UserBadge.objects.filter(user=self.user)


Profile.get_user_badges = get_user_badges


class Certificate(models.Model):
    # Certificate Model
    certificate_id = models.UUIDField(default=uuid.uuid4, editable=False, unique=True)
    completion_date = models.DateField(auto_now_add=True)
    course = models.ForeignKey(
        "web.Course", on_delete=models.CASCADE, related_name="certificates", null=True, blank=True
    )
    user = models.ForeignKey(settings.AUTH_USER_MODEL, on_delete=models.CASCADE, related_name="certificates")

    # New fields added as per feedback
    created_at = models.DateTimeField(auto_now_add=True)
    modified_at = models.DateTimeField(auto_now=True)

    def __str__(self):
        course_title = self.course.title if self.course else "No Course"
        return f"Certificate for {self.user.username} - {course_title}"

    def clean(self):
        """Validate that the user has completed the course."""
        from django.core.exceptions import ValidationError

        if self.course and self.user:
            # Check if the user is enrolled in the course
            enrollment = Enrollment.objects.filter(student=self.user, course=self.course, status="completed").exists()

            if not enrollment:
                raise ValidationError("User has not completed this course.")

    def save(self, *args, **kwargs):
        self.full_clean()
        super().save(*args, **kwargs)


class ProgressTracker(models.Model):
    user = models.ForeignKey(User, on_delete=models.CASCADE, related_name="progress_trackers")
    title = models.CharField(max_length=100)
    description = models.TextField(blank=True)
    current_value = models.IntegerField(default=0)
    target_value = models.IntegerField()
    color = models.CharField(
        max_length=20,
        default="blue-600",
        choices=[
            ("blue-600", "Primary"),
            ("green-600", "Success"),
            ("yellow-600", "Warning"),
            ("red-600", "Danger"),
            ("gray-600", "Secondary"),
        ],
    )
    public = models.BooleanField(default=True)
    embed_code = models.CharField(max_length=36, unique=True, editable=False)
    created_at = models.DateTimeField(auto_now_add=True)
    updated_at = models.DateTimeField(auto_now=True)

    def save(self, *args, **kwargs):
        if not self.embed_code:
            import uuid

            self.embed_code = str(uuid.uuid4())
        super().save(*args, **kwargs)

    @property
    def percentage(self):
        if self.target_value == 0:
            return 0
        return min(100, int((self.current_value / self.target_value) * 100))

    def __str__(self):
        return f"{self.title} ({self.percentage}%)"


class LearningStreak(models.Model):
    user = models.OneToOneField(settings.AUTH_USER_MODEL, on_delete=models.CASCADE, related_name="learning_streak")
    current_streak = models.IntegerField(default=0)
    longest_streak = models.IntegerField(default=0)
    last_engagement = models.DateField(null=True, blank=True)

    def update_streak(self):
        today = timezone.now().date()
        # Check if last engagement is in the future
        if self.last_engagement and self.last_engagement > today:
            # Treat future date as invalid and reset the streak
            self.current_streak = 1
        # If first engagement or gap > 1 day, reset streak to 1
        elif not self.last_engagement or (today - self.last_engagement).days > 1:
            self.current_streak = 1
        # If last engagement was yesterday, increment streak
        elif (today - self.last_engagement).days == 1:
            self.current_streak += 1
        # Else (if already engaged today), do nothing to the streak count

        # Update the last engagement to today
        self.last_engagement = today
        # Update longest streak if current is higher
        if self.current_streak > self.longest_streak:
            self.longest_streak = self.current_streak
        self.save()

    def __str__(self):
        return f"{self.user.username} - Current: {self.current_streak}, Longest: {self.longest_streak}"


class Quiz(models.Model):
    """Model for storing custom quizzes created by users."""

    STATUS_CHOICES = [("draft", "Draft"), ("published", "Published"), ("private", "Private")]

    title = models.CharField(max_length=200)
    description = models.TextField(blank=True)
    creator = models.ForeignKey(User, on_delete=models.CASCADE, related_name="created_quizzes")
    subject = models.ForeignKey(Subject, on_delete=models.PROTECT, related_name="quizzes")
    status = models.CharField(max_length=10, choices=STATUS_CHOICES, default="draft")
    created_at = models.DateTimeField(auto_now_add=True)
    updated_at = models.DateTimeField(auto_now=True)
    share_code = models.CharField(
        max_length=8, unique=True, blank=True, null=True, help_text="Unique code for sharing the quiz"
    )
    allow_anonymous = models.BooleanField(
        default=False, help_text="If enabled, users don't need to log in to take this quiz"
    )
    show_correct_answers = models.BooleanField(default=False, help_text="Show correct answers after quiz completion")
    randomize_questions = models.BooleanField(default=False, help_text="Randomize the order of questions")
    time_limit = models.PositiveIntegerField(null=True, blank=True, help_text="Time limit in minutes (optional)")
    max_attempts = models.PositiveIntegerField(
        null=True, blank=True, help_text="Maximum number of attempts allowed (leave blank for unlimited)"
    )
    passing_score = models.PositiveIntegerField(default=70, help_text="Minimum percentage required to pass the quiz")

    class Meta:
        verbose_name_plural = "Quizzes"
        ordering = ["-created_at"]

    def __str__(self):
        return self.title

    def save(self, *args, **kwargs):
        # Generate a unique share code if not provided
        if not self.share_code:
            import random
            import string

            while True:
                code = "".join(random.choices(string.ascii_uppercase + string.digits, k=8))
                if not Quiz.objects.filter(share_code=code).exists():
                    self.share_code = code
                    break
        super().save(*args, **kwargs)

    def get_absolute_url(self):
        from django.urls import reverse

        return reverse("quiz_detail", kwargs={"pk": self.pk})

    @property
    def question_count(self):
        return self.questions.count()

    @property
    def completion_count(self):
        return self.user_quizzes.filter(completed=True).count()


class QuizQuestion(models.Model):
    """Model for storing quiz questions."""

    QUESTION_TYPES = [("multiple", "Multiple Choice"), ("true_false", "True/False"), ("short", "Short Answer")]

    quiz = models.ForeignKey(Quiz, on_delete=models.CASCADE, related_name="questions")
    text = models.TextField()
    question_type = models.CharField(max_length=10, choices=QUESTION_TYPES, default="multiple")
    explanation = models.TextField(blank=True, help_text="Explanation of the correct answer")
    points = models.PositiveIntegerField(default=1)
    order = models.PositiveIntegerField(default=0)
    image = models.ImageField(upload_to="quiz_questions/", blank=True, default="")

    class Meta:
        ordering = ["order"]

    def __str__(self):
        return f"{self.text[:50]}{'...' if len(self.text) > 50 else ''}"


class QuizOption(models.Model):
    """Model for storing answer options for quiz questions."""

    question = models.ForeignKey(QuizQuestion, on_delete=models.CASCADE, related_name="options")
    text = models.CharField(max_length=255)
    is_correct = models.BooleanField(default=False)
    order = models.PositiveIntegerField(default=0)

    class Meta:
        ordering = ["order"]

    def __str__(self):
        return self.text


class UserQuiz(models.Model):
    """Model for tracking user quiz attempts and responses"""

    quiz = models.ForeignKey(Quiz, on_delete=models.CASCADE, related_name="user_quizzes")
    user = models.ForeignKey(User, on_delete=models.CASCADE, related_name="quiz_attempts", null=True, blank=True)
    anonymous_id = models.CharField(
        max_length=36, blank=True, default="", help_text="Identifier for non-logged-in users"
    )
    score = models.PositiveIntegerField(default=0)
    max_score = models.PositiveIntegerField(default=0)
    completed = models.BooleanField(default=False)
    start_time = models.DateTimeField(auto_now_add=True)
    end_time = models.DateTimeField(null=True, blank=True)
    answers = models.JSONField(default=dict, blank=True, help_text="JSON storing the user's answers and question IDs")

    class Meta:
        ordering = ["-start_time"]
        verbose_name_plural = "User quiz attempts"

    def __str__(self):
        user_str = self.user.username if self.user else f"Anonymous ({self.anonymous_id})"
        return f"{user_str} - {self.quiz.title}"

    def calculate_score(self):
        """Calculate the score based on answers."""
        score = 0
        max_score = 0

        for q_id, answer_data in self.answers.items():
            try:
                question = QuizQuestion.objects.get(id=q_id)
                max_score += question.points

                if question.question_type == "multiple":
                    # Check if selected options match correct options
                    correct_options = set(question.options.filter(is_correct=True).values_list("id", flat=True))
                    selected_options = set(answer_data.get("selected_options", []))
                    if correct_options == selected_options:
                        score += question.points
                elif question.question_type == "true_false":
                    # For true/false, there should be only one correct option
                    correct_option = question.options.filter(is_correct=True).first()
                    if correct_option and str(correct_option.id) == str(answer_data.get("selected_option")):
                        score += question.points
                elif question.question_type == "short":
                    # Short answers require manual grading in this implementation
                    # We could implement auto-grading logic here for simple cases
                    pass
            except QuizQuestion.DoesNotExist:
                pass

        self.score = score
        self.max_score = max_score
        self.save()

    def complete_quiz(self):
        """Mark the quiz as completed and calculate final score."""
        from django.utils import timezone

        self.completed = True
        self.end_time = timezone.now()
        self.calculate_score()
        self.save()

    @property
    def duration(self):
        """Return the duration of the quiz attempt as a formatted string."""
        if self.start_time and self.end_time:
            # Calculate duration in seconds
            duration_seconds = (self.end_time - self.start_time).total_seconds()

            # Format the duration
            if duration_seconds < 60:
                # Show with decimal precision for small durations
                if duration_seconds < 10:
                    return f"{duration_seconds:.1f}s"
                return f"{int(duration_seconds)}s"

            minutes, seconds = divmod(int(duration_seconds), 60)
            if minutes < 60:
                return f"{minutes}m {seconds}s"

            hours, minutes = divmod(minutes, 60)
            return f"{hours}h {minutes}m {seconds}s"
        elif self.start_time and not self.end_time and self.completed:
            # If completed but no end_time, use current time
            from django.utils import timezone

            duration_seconds = (timezone.now() - self.start_time).total_seconds()

            # Format the duration
            if duration_seconds < 60:
                # Show with decimal precision for small durations
                if duration_seconds < 10:
                    return f"{duration_seconds:.1f}s"
                return f"{int(duration_seconds)}s"

            minutes, seconds = divmod(int(duration_seconds), 60)
            if minutes < 60:
                return f"{minutes}m {seconds}s"

            hours, minutes = divmod(minutes, 60)
            return f"{hours}h {minutes}m {seconds}s"
        return "N/A"

    @property
    def status(self):
        """Return the status of the quiz attempt."""
        if not self.completed:
            return "in_progress"

        # Check if there's a passing score defined on the quiz
        passing_score = getattr(self.quiz, "passing_score", 0)
        if passing_score and self.score >= passing_score:
            return "passed"
        else:
            return "failed"

    def get_status_display(self):
        """Return a human-readable status."""
        if self.status == "passed":
            return "Passed"
        elif self.status == "failed":
            return "Failed"
        else:
            return "In Progress"

    @property
    def created_at(self):
        """Alias for start_time for template compatibility."""
        return self.start_time


class GradeableLink(models.Model):
    """Model for storing links that users want to get grades on."""

    LINK_TYPES = [
        ("pr", "Pull Request"),
        ("article", "Article"),
        ("website", "Website"),
        ("project", "Project"),
        ("other", "Other"),
    ]

    title = models.CharField(max_length=200)
    url = models.URLField()
    description = models.TextField(blank=True)
    user = models.ForeignKey(User, on_delete=models.CASCADE, related_name="submitted_links")
    link_type = models.CharField(max_length=20, choices=LINK_TYPES, default="other")
    created_at = models.DateTimeField(auto_now_add=True)
    updated_at = models.DateTimeField(auto_now=True)

    class Meta:
        ordering = ["-created_at"]

    def __str__(self):
        return self.title

    def get_absolute_url(self):
        return reverse("gradeable_link_detail", kwargs={"pk": self.pk})

    @property
    def average_grade(self):
        """Calculate the average numeric grade."""
        grades = self.grades.all()
        if not grades:
            return None
        return sum(grade.numeric_grade for grade in grades) / grades.count()

    @property
    def average_letter_grade(self):
        """Convert the average numeric grade back to a letter grade."""
        avg = self.average_grade
        if avg is None:
            return "No grades yet"

        if avg >= 4.0:
            return "A+"
        elif avg >= 3.7:
            return "A"
        elif avg >= 3.3:
            return "A-"
        elif avg >= 3.0:
            return "B+"
        elif avg >= 2.7:
            return "B"
        elif avg >= 2.3:
            return "B-"
        elif avg >= 2.0:
            return "C+"
        elif avg >= 1.7:
            return "C"
        elif avg >= 1.3:
            return "C-"
        elif avg >= 1.0:
            return "D"
        else:
            return "F"

    @property
    def grade_count(self):
        """Return the number of grades."""
        return self.grades.count()

    @property
    def grade_distribution(self):
        """Return a dictionary with the distribution of letter grades."""
        grades = self.grades.all()
        distribution = {}

        # Initialize with all possible grades
        for grade_code, grade_name in LinkGrade.GRADE_CHOICES:
            # Group by main letter for simplicity (A+, A, A- all grouped as A)
            main_letter = grade_code[0]
            distribution[main_letter] = distribution.get(main_letter, 0)

        # Count actual grades
        for grade in grades:
            main_letter = grade.grade[0]
            distribution[main_letter] = distribution.get(main_letter, 0) + 1

        # Sort by grade letter (A, B, C, D, F)
        return {k: v for k, v in sorted(distribution.items())}


class LinkGrade(models.Model):
    """Model for storing grades on links."""

    GRADE_CHOICES = [
        ("A+", "A+"),
        ("A", "A"),
        ("A-", "A-"),
        ("B+", "B+"),
        ("B", "B"),
        ("B-", "B-"),
        ("C+", "C+"),
        ("C", "C"),
        ("C-", "C-"),
        ("D", "D"),
        ("F", "F"),
    ]

    GRADE_VALUES = {
        "A+": 4.3,
        "A": 4.0,
        "A-": 3.7,
        "B+": 3.3,
        "B": 3.0,
        "B-": 2.7,
        "C+": 2.3,
        "C": 2.0,
        "C-": 1.7,
        "D": 1.0,
        "F": 0.0,
    }

    link = models.ForeignKey(GradeableLink, on_delete=models.CASCADE, related_name="grades")
    user = models.ForeignKey(User, on_delete=models.CASCADE, related_name="given_grades")
    grade = models.CharField(max_length=2, choices=GRADE_CHOICES)
    comment = models.TextField(blank=True)
    created_at = models.DateTimeField(auto_now_add=True)

    class Meta:
        unique_together = ["link", "user"]  # One grade per user per link
        ordering = ["-created_at"]

    def __str__(self):
        return f"{self.user.username} graded {self.link.title} with {self.grade}"

    @property
    def numeric_grade(self):
        """Convert letter grade to numeric value."""
        return self.GRADE_VALUES.get(self.grade, 0.0)

    def clean(self):
        """Validate that comments are provided for lower grades."""
        if self.grade not in ["A+", "A"] and not self.comment:
            raise ValidationError("A comment is required for grades below A.")


class PeerChallenge(models.Model):
    """Model for challenges between users for quizzes or tasks."""

    STATUS_CHOICES = [
        ("active", "Active"),
        ("completed", "Completed"),
        ("cancelled", "Cancelled"),
    ]

    quiz = models.ForeignKey(Quiz, on_delete=models.CASCADE, related_name="peer_challenges")
    creator = models.ForeignKey(User, on_delete=models.CASCADE, related_name="created_challenges")
    title = models.CharField(max_length=200)
    description = models.TextField(blank=True)
    expires_at = models.DateTimeField(null=True, blank=True)
    status = models.CharField(max_length=10, choices=STATUS_CHOICES, default="active")
    created_at = models.DateTimeField(auto_now_add=True)
    updated_at = models.DateTimeField(auto_now=True)

    class Meta:
        ordering = ["-created_at"]
        verbose_name = "Peer Challenge"
        verbose_name_plural = "Peer Challenges"

    def __str__(self):
        return f"{self.title} by {self.creator.username}"

    @property
    def is_expired(self):
        """Check if the challenge has expired."""
        if self.expires_at and timezone.now() > self.expires_at:
            return True
        return False

    @property
    def total_participants(self):
        """Get the total number of participants in this challenge."""
        return self.invitations.filter(status__in=["accepted", "completed"]).count() + 1  # +1 for creator

    @property
    def leaderboard(self):
        """Get sorted list of participants by score."""
        participants = []

        # Add creator's best attempt
        creator_attempts = (
            UserQuiz.objects.filter(quiz=self.quiz, user=self.creator, completed=True, start_time__gte=self.created_at)
            .order_by("-score")
            .first()
        )

        if creator_attempts:
            participants.append(
                {
                    "user": self.creator,
                    "score": creator_attempts.score,
                    "max_score": creator_attempts.max_score,
                    "completion_time": creator_attempts.end_time,
                    "is_creator": True,
                }
            )

        # Add invited participants' best attempts
        for invitation in self.invitations.filter(status="completed"):
            participant_attempt = invitation.user_quiz
            if participant_attempt and participant_attempt.completed:
                participants.append(
                    {
                        "user": invitation.participant,
                        "score": participant_attempt.score,
                        "max_score": participant_attempt.max_score,
                        "completion_time": participant_attempt.end_time,
                        "is_creator": False,
                    }
                )

        # Sort by score (descending) and completion time (ascending)
        return sorted(participants, key=lambda x: (-x["score"], x["completion_time"]))


class PeerChallengeInvitation(models.Model):
    """Model for invitations to peer challenges."""

    STATUS_CHOICES = [
        ("pending", "Pending"),
        ("accepted", "Accepted"),
        ("completed", "Completed"),
        ("declined", "Declined"),
        ("expired", "Expired"),
    ]

    challenge = models.ForeignKey(PeerChallenge, on_delete=models.CASCADE, related_name="invitations")
    participant = models.ForeignKey(User, on_delete=models.CASCADE, related_name="challenge_invitations")
    status = models.CharField(max_length=10, choices=STATUS_CHOICES, default="pending")
    user_quiz = models.ForeignKey(
        UserQuiz, on_delete=models.SET_NULL, null=True, blank=True, related_name="challenge_invitation"
    )
    message = models.TextField(blank=True)
    created_at = models.DateTimeField(auto_now_add=True)
    updated_at = models.DateTimeField(auto_now=True)

    class Meta:
        ordering = ["-created_at"]
        unique_together = ["challenge", "participant"]

    def __str__(self):
        return f"{self.challenge.title} invitation for {self.participant.username}"

    def accept(self):
        """Accept the challenge invitation."""
        self.status = "accepted"
        self.save()

        # Create notification for challenge creator
        Notification.objects.create(
            user=self.challenge.creator,
            title="Challenge Accepted",
            message=f"{self.participant.username} has accepted your challenge: {self.challenge.title}",
            notification_type="info",
        )

    def decline(self):
        """Decline the challenge invitation."""
        self.status = "declined"
        self.save()

        # Create notification for challenge creator
        Notification.objects.create(
            user=self.challenge.creator,
            title="Challenge Declined",
            message=f"{self.participant.username} has declined your challenge: {self.challenge.title}",
            notification_type="info",
        )

    def complete(self, user_quiz):
        """Mark the challenge as completed."""
        self.status = "completed"
        self.user_quiz = user_quiz
        self.save()

        # Create notification for challenge creator
        Notification.objects.create(
            user=self.challenge.creator,
            title="Challenge Completed",
            message=f"{self.participant.username} has completed your challenge: {self.challenge.title}",
            notification_type="success",
        )


<<<<<<< HEAD
class FeatureVote(models.Model):
    """Store votes on platform features."""

    VOTE_CHOICES = (
        ("up", "Thumbs Up"),
        ("down", "Thumbs Down"),
    )

    feature_id = models.CharField(max_length=100)
    user = models.ForeignKey(settings.AUTH_USER_MODEL, on_delete=models.CASCADE, null=True, blank=True)
    ip_address = models.GenericIPAddressField(null=True, blank=True)
    vote = models.CharField(max_length=4, choices=VOTE_CHOICES)
    created_at = models.DateTimeField(auto_now_add=True)

    class Meta:
        unique_together = ("feature_id", "user", "ip_address")

    def __str__(self):
        user_identifier = self.user.username if self.user else f"IP: {self.ip_address}"
        return f"{user_identifier} - {self.get_vote_display()} for {self.feature_id}"
=======
class NotificationPreference(models.Model):
    user = models.OneToOneField(User, on_delete=models.CASCADE, related_name="notification_preferences")
    reminder_days_before = models.IntegerField(default=3, help_text="Days before deadline to send first reminder")
    reminder_hours_before = models.IntegerField(default=24, help_text="Hours before deadline to send final reminder")
    email_notifications = models.BooleanField(default=True)
    in_app_notifications = models.BooleanField(default=True)

    def __str__(self):
        return f"Notification preferences for {self.user.username}"
>>>>>>> 8b10cd52
<|MERGE_RESOLUTION|>--- conflicted
+++ resolved
@@ -2206,7 +2206,7 @@
         )
 
 
-<<<<<<< HEAD
+
 class FeatureVote(models.Model):
     """Store votes on platform features."""
 
@@ -2227,7 +2227,7 @@
     def __str__(self):
         user_identifier = self.user.username if self.user else f"IP: {self.ip_address}"
         return f"{user_identifier} - {self.get_vote_display()} for {self.feature_id}"
-=======
+      
 class NotificationPreference(models.Model):
     user = models.OneToOneField(User, on_delete=models.CASCADE, related_name="notification_preferences")
     reminder_days_before = models.IntegerField(default=3, help_text="Days before deadline to send first reminder")
@@ -2237,4 +2237,3 @@
 
     def __str__(self):
         return f"Notification preferences for {self.user.username}"
->>>>>>> 8b10cd52

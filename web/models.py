import os
import random
import string
import time
import uuid
from io import BytesIO

from allauth.account.signals import user_signed_up
from django.conf import settings
from django.contrib.auth.models import User
from django.core.exceptions import ValidationError
from django.core.files.base import ContentFile
from django.core.mail import send_mail
from django.core.validators import MaxValueValidator, MinValueValidator
from django.db import models
from django.db.models.signals import post_save
from django.dispatch import receiver
from django.urls import reverse
from django.utils import timezone
from django.utils.text import slugify
from django.utils.translation import gettext_lazy as _
from markdownx.models import MarkdownxField
from PIL import Image


class Notification(models.Model):
    NOTIFICATION_TYPES = [
        ("info", "Information"),
        ("success", "Success"),
        ("warning", "Warning"),
        ("error", "Error"),
    ]

    user = models.ForeignKey(User, on_delete=models.CASCADE, related_name="notifications")
    title = models.CharField(max_length=200)
    message = models.TextField()
    notification_type = models.CharField(max_length=10, choices=NOTIFICATION_TYPES, default="info")
    read = models.BooleanField(default=False)
    created_at = models.DateTimeField(auto_now_add=True)
    updated_at = models.DateTimeField(auto_now=True)

    class Meta:
        ordering = ["-created_at"]

    def __str__(self):
        return f"{self.title} - {self.user.username}"


class Profile(models.Model):
    user = models.OneToOneField(User, on_delete=models.CASCADE)
    bio = models.TextField(max_length=500, blank=True)
    expertise = models.CharField(max_length=200, blank=True)
    avatar = models.ImageField(upload_to="avatars/", blank=True, default="")
    is_teacher = models.BooleanField(default=False)
    referral_code = models.CharField(max_length=20, unique=True, blank=True)
    referred_by = models.ForeignKey("self", on_delete=models.SET_NULL, null=True, blank=True, related_name="referrals")
    referral_earnings = models.DecimalField(max_digits=10, decimal_places=2, default=0)
    stripe_account_id = models.CharField(max_length=100, blank=True)
    stripe_account_status = models.CharField(
        max_length=20,
        choices=[
            ("pending", "Pending"),
            ("verified", "Verified"),
            ("rejected", "Rejected"),
        ],
        default="pending",
        blank=True,
    )
    commission_rate = models.DecimalField(
        max_digits=5,
        decimal_places=2,
        default=10.00,
        help_text="Commission rate in percentage (e.g., 10.00 for 10%)",
        blank=True,
    )
    created_at = models.DateTimeField(auto_now_add=True)
    updated_at = models.DateTimeField(auto_now=True)

    def __str__(self):
        return f"{self.user.username}'s profile"

    def save(self, *args, **kwargs):
        if not self.referral_code:
            self.referral_code = self.generate_referral_code()
        if self.avatar:
            img = Image.open(self.avatar)
            if img.mode != "RGB":
                img = img.convert("RGB")
            # Resize to a square avatar
            size = (200, 200)
            img = img.resize(size, Image.Resampling.LANCZOS)
            # Save the resized image
            buffer = BytesIO()
            img.save(buffer, format="JPEG", quality=90)
            # Update the ImageField
            file_name = self.avatar.name
            self.avatar.delete(save=False)  # Delete old image
            self.avatar.save(file_name, ContentFile(buffer.getvalue()), save=False)
        super().save(*args, **kwargs)

    def generate_referral_code(self):
        """Generate a unique referral code."""
        max_attempts = 10
        attempt = 0

        while attempt < max_attempts:
            code = "".join(random.choices(string.ascii_uppercase + string.digits, k=8))
            if not Profile.objects.filter(referral_code=code).exists():
                return code
            attempt += 1

        # If we've exhausted our attempts, generate a truly unique code using timestamp
        timestamp = int(time.time())
        code = f"{timestamp:x}".upper()[:8]
        return code

    @property
    def total_referrals(self):
        """Return the total number of successful referrals."""
        return self.referrals.count()

    def add_referral_earnings(self, amount):
        """Add referral earnings to the user's balance."""
        self.referral_earnings = self.referral_earnings + amount
        self.save()

    @property
    def can_receive_payments(self):
        return self.is_teacher and self.stripe_account_id and self.stripe_account_status == "verified"


class Subject(models.Model):
    name = models.CharField(max_length=100, unique=True)
    slug = models.SlugField(unique=True)
    description = models.TextField(blank=True)
    icon = models.CharField(max_length=50, help_text="Font Awesome icon class", blank=True)
    order = models.IntegerField(default=0)
    created_at = models.DateTimeField(auto_now_add=True)
    updated_at = models.DateTimeField(auto_now=True)

    class Meta:
        ordering = ["order", "name"]

    def __str__(self):
        return self.name

    def save(self, *args, **kwargs):
        if not self.slug:
            self.slug = slugify(self.name)
        super().save(*args, **kwargs)


class WebRequest(models.Model):
    ip_address = models.CharField(max_length=100, blank=True, default="")
    user = models.CharField(max_length=150, blank=True, default="")
    created = models.DateTimeField(auto_now_add=True)
    modified = models.DateTimeField(auto_now=True)
    agent = models.TextField(blank=True, default="")
    count = models.BigIntegerField(default=1)
    path = models.CharField(max_length=255, blank=True, default="")
    referer = models.CharField(max_length=255, blank=True, default="")
    course = models.ForeignKey("Course", on_delete=models.CASCADE, related_name="web_requests", null=True, blank=True)

    def __str__(self):
        return f"{self.path} - {self.count} views"


class Course(models.Model):
    STATUS_CHOICES = [
        ("draft", "Draft"),
        ("published", "Published"),
        ("archived", "Archived"),
    ]

    title = models.CharField(max_length=200)
    slug = models.SlugField(unique=True, max_length=200)
    image = models.ImageField(
        upload_to="course_images", help_text="Course image (will be resized to 300x300 pixels)", blank=True
    )
    teacher = models.ForeignKey(User, on_delete=models.CASCADE, related_name="courses_teaching")
    description = MarkdownxField()
    learning_objectives = MarkdownxField()
    prerequisites = MarkdownxField(blank=True)
    price = models.DecimalField(max_digits=10, decimal_places=2)
    allow_individual_sessions = models.BooleanField(
        default=False, help_text="Allow students to register for individual sessions"
    )
    invite_only = models.BooleanField(
        default=False, help_text="If enabled, students can only enroll with an invitation"
    )
    status = models.CharField(max_length=10, choices=STATUS_CHOICES, default="draft")
    max_students = models.IntegerField(validators=[MinValueValidator(1)])
    created_at = models.DateTimeField(auto_now_add=True)
    updated_at = models.DateTimeField(auto_now=True)

    subject = models.ForeignKey(
        Subject,
        on_delete=models.PROTECT,
        related_name="courses",
    )

    level = models.CharField(
        max_length=20,
        choices=[
            ("beginner", "Beginner"),
            ("intermediate", "Intermediate"),
            ("advanced", "Advanced"),
        ],
        default="beginner",
    )
    tags = models.CharField(max_length=200, blank=True, help_text="Comma-separated tags")
    is_featured = models.BooleanField(default=False)

    def save(self, *args, **kwargs):
        if not self.slug:
            base_slug = slugify(self.title)
            slug = base_slug
            counter = 1
            while Course.objects.filter(slug=slug).exists():
                slug = f"{base_slug}-{counter}"
                counter += 1
            self.slug = slug

        # Handle image resizing
        if self.image:
            img = Image.open(self.image)
            # Convert to RGB if necessary
            if img.mode != "RGB":
                img = img.convert("RGB")
            # Crop image to a square format
            width, height = img.size
            min_dim = min(width, height)
            left = (width - min_dim) / 2
            top = (height - min_dim) / 2
            right = (width + min_dim) / 2
            bottom = (height + min_dim) / 2
            img = img.crop((left, top, right, bottom))
            # Resize the image to 300x300 pixels
            img = img.resize((500, 500), Image.Resampling.LANCZOS)
            # Save the resized image
            buffer = BytesIO()
            img.save(buffer, format="JPEG", quality=90)
            # Update the ImageField
            file_name = self.image.name
            self.image.delete(save=False)  # Delete old image
            self.image.save(file_name, ContentFile(buffer.getvalue()), save=False)

        super().save(*args, **kwargs)

    def __str__(self):
        return self.title

    @property
    def available_spots(self):
        return self.max_students - self.enrollments.count()

    @property
    def average_rating(self):
        reviews = self.reviews.all()
        if not reviews:
            return 0
        return sum(review.rating for review in reviews) / len(reviews)


class Session(models.Model):
    course = models.ForeignKey(Course, on_delete=models.CASCADE, related_name="sessions")
    title = models.CharField(max_length=200)
    description = models.TextField()
    start_time = models.DateTimeField()
    end_time = models.DateTimeField()
    is_virtual = models.BooleanField(default=True)
    meeting_link = models.URLField(blank=True)
    meeting_id = models.CharField(max_length=100, blank=True)
    location = models.CharField(max_length=200, blank=True)
    price = models.DecimalField(
        max_digits=10, decimal_places=2, null=True, blank=True, help_text="Price for individual session registration"
    )
    created_at = models.DateTimeField(auto_now_add=True)
    updated_at = models.DateTimeField(auto_now=True)

    # Rollover fields
    enable_rollover = models.BooleanField(
        default=False, help_text="Enable automatic date rollover if no students are enrolled"
    )
    rollover_pattern = models.CharField(
        max_length=20,
        choices=[
            ("daily", "Daily"),
            ("weekly", "Weekly"),
            ("monthly", "Monthly"),
        ],
        default="weekly",
        blank=True,
        help_text="How often to roll over the session dates",
    )
    original_start_time = models.DateTimeField(
        null=True, blank=True, help_text="Original start time before any rollovers"
    )
    original_end_time = models.DateTimeField(null=True, blank=True, help_text="Original end time before any rollovers")
    is_rolled_over = models.BooleanField(default=False, help_text="Whether this session has been rolled over")
    teacher_confirmed = models.BooleanField(
        default=False, help_text="Whether the teacher has confirmed the rolled over dates"
    )

    class Meta:
        ordering = ["start_time"]

    def __str__(self):
        return f"{self.course.title} - {self.title}"

    def save(self, *args, **kwargs):
        # Store original times when first created
        if not self.pk and not self.original_start_time and not self.original_end_time:
            self.original_start_time = self.start_time
            self.original_end_time = self.end_time

        # Handle virtual meeting creation/updates
        is_new = self._state.adding
        old_instance = None if is_new else Session.objects.get(pk=self.pk)

        # First save to get the ID
        super().save(*args, **kwargs)

        if self.is_virtual:
            from .calendar_sync import create_calendar_event, update_calendar_event

            if is_new:
                event_id = create_calendar_event(self)
                if event_id:
                    self.meeting_id = event_id
                    # Update without triggering save() again
                    Session.objects.filter(pk=self.pk).update(meeting_id=event_id)
            elif old_instance and (
                old_instance.start_time != self.start_time
                or old_instance.end_time != self.end_time
                or old_instance.title != self.title
            ):
                update_calendar_event(self)

    def roll_forward(self):
        """Roll the session forward based on the rollover pattern."""
        if not self.enable_rollover or self.teacher_confirmed:
            return False

        now = timezone.now()
        if self.start_time > now:
            return False  # Don't roll forward future sessions

        # Calculate new dates based on pattern
        if self.rollover_pattern == "daily":
            days_to_add = 1
        elif self.rollover_pattern == "weekly":
            days_to_add = 7
        else:  # monthly
            days_to_add = 30

        # Calculate time difference between start and end
        duration = self.end_time - self.start_time

        # Roll forward until we get a future date
        while self.start_time <= now:
            self.start_time += timezone.timedelta(days=days_to_add)
            self.end_time = self.start_time + duration

        self.is_rolled_over = True
        self.teacher_confirmed = False
        return True

    def delete(self, *args, **kwargs):
        # Delete associated calendar event if exists
        if self.is_virtual and self.meeting_id:
            from .calendar_sync import delete_calendar_event

            delete_calendar_event(self)
        super().delete(*args, **kwargs)


class CourseMaterial(models.Model):
    MATERIAL_TYPES = [
        ("video", "Video"),
        ("image", "Image"),
        ("document", "Document"),
        ("presentation", "Presentation"),
        ("exercise", "Exercise"),
        ("quiz", "Quiz"),
        ("assignment", "Assignment"),  # Add 'assignment' as a valid choice
        ("other", "Other"),
    ]

    course = models.ForeignKey(Course, on_delete=models.CASCADE, related_name="materials")
    title = models.CharField(max_length=200)
    description = models.TextField(blank=True)
    material_type = models.CharField(max_length=20, choices=MATERIAL_TYPES)
    file = models.FileField(upload_to="course_materials/", blank=True)
    external_url = models.URLField(blank=True, help_text="URL for external content like YouTube videos")
    session = models.ForeignKey(
        Session,
        on_delete=models.SET_NULL,
        null=True,
        blank=True,
        related_name="materials",
    )
    order = models.PositiveIntegerField(default=0)
    is_downloadable = models.BooleanField(default=True)
    requires_enrollment = models.BooleanField(
        default=True, help_text="If True, only enrolled students can access full content"
    )
    created_at = models.DateTimeField(auto_now_add=True)
    updated_at = models.DateTimeField(auto_now=True)

    class Meta:
        ordering = ["order", "created_at"]

    def __str__(self):
        return f"{self.course.title} - {self.title}"

    def clean(self):
        if not self.file and not self.external_url:
            raise ValidationError("Either a file or external URL must be provided")
        if self.file and self.external_url:
            raise ValidationError("Cannot have both file and external URL")

    def save(self, *args, **kwargs):
        self.full_clean()
        super().save(*args, **kwargs)

    @property
    def file_extension(self):
        if self.file:
            return os.path.splitext(self.file.name)[1].lower()
        return ""

    @property
    def file_size(self):
        if not self.file:
            return 0
        try:
            return self.file.size
        except FileNotFoundError:
            return 0

    @property
    def preview_content(self):
        """Returns limited content for non-enrolled users"""
        if self.material_type == "video":
            return self.title
        elif self.material_type == "image":
            return self.title
        return self.title


class Enrollment(models.Model):
    STATUS_CHOICES = [
        ("pending", "Pending"),
        ("approved", "Approved"),
        ("rejected", "Rejected"),
        ("completed", "Completed"),
    ]

    student = models.ForeignKey(User, on_delete=models.CASCADE, related_name="enrollments")
    course = models.ForeignKey(Course, on_delete=models.CASCADE, related_name="enrollments")
    status = models.CharField(max_length=10, choices=STATUS_CHOICES, default="pending")
    enrollment_date = models.DateTimeField(auto_now_add=True)
    completion_date = models.DateTimeField(null=True, blank=True)
    payment_intent_id = models.CharField(max_length=100, blank=True, default="")

    class Meta:
        unique_together = ["student", "course"]

    def __str__(self):
        return f"{self.student.username} - {self.course.title}"


class SessionAttendance(models.Model):
    STATUS_CHOICES = [
        ("present", "Present"),
        ("absent", "Absent"),
        ("excused", "Excused"),
        ("late", "Late"),
    ]

    session = models.ForeignKey(Session, on_delete=models.CASCADE, related_name="attendances")
    student = models.ForeignKey(User, on_delete=models.CASCADE, related_name="session_attendances")
    status = models.CharField(max_length=10, choices=STATUS_CHOICES, default="absent")
    notes = models.TextField(blank=True)
    created_at = models.DateTimeField(auto_now_add=True)
    updated_at = models.DateTimeField(auto_now=True)

    class Meta:
        unique_together = ["session", "student"]

    def __str__(self):
        return f"{self.student.username} - {self.session.title} ({self.status})"


class CourseProgress(models.Model):
    enrollment = models.OneToOneField(Enrollment, on_delete=models.CASCADE, related_name="progress")
    completed_sessions = models.ManyToManyField(Session, related_name="completed_by")
    last_accessed = models.DateTimeField(auto_now=True)
    notes = models.TextField(blank=True)

    @property
    def completion_percentage(self):
        total_sessions = self.enrollment.course.sessions.count()
        if total_sessions == 0:
            return 0
        completed = self.completed_sessions.count()
        return int((completed / total_sessions) * 100)

    @property
    def attendance_rate(self):
        total_past_sessions = self.enrollment.course.sessions.filter(start_time__lt=timezone.now()).count()
        if total_past_sessions == 0:
            return 100
        attended = SessionAttendance.objects.filter(
            student=self.enrollment.student,
            session__course=self.enrollment.course,
            status__in=["present", "late"],
        ).count()
        return int((attended / total_past_sessions) * 100)

    def __str__(self):
        return f"{self.enrollment.student.username}'s progress in {self.enrollment.course.title}"


class EducationalVideo(models.Model):
    """Model for educational videos shared by users."""

    title = models.CharField(max_length=200)
    description = models.TextField()
    video_url = models.URLField(help_text="URL for external content like YouTube videos")
    category = models.ForeignKey(Subject, on_delete=models.PROTECT, related_name="educational_videos")
    uploader = models.ForeignKey(User, on_delete=models.CASCADE, related_name="educational_videos")
    uploaded_at = models.DateTimeField(auto_now_add=True)

    class Meta:
        verbose_name = "Educational Video"
        verbose_name_plural = "Educational Videos"
        ordering = ["-uploaded_at"]

    def __str__(self):
        return self.title


class Achievement(models.Model):
    TYPES = [
        ("attendance", "Perfect Attendance"),
        ("completion", "Course Completion"),
        ("participation", "Active Participation"),
        ("excellence", "Academic Excellence"),
    ]

    student = models.ForeignKey(User, on_delete=models.CASCADE, related_name="achievements")
    course = models.ForeignKey(Course, on_delete=models.CASCADE, related_name="achievements")
    achievement_type = models.CharField(max_length=20, choices=TYPES)
    title = models.CharField(max_length=200)
    description = models.TextField()
    awarded_at = models.DateTimeField(auto_now_add=True)

    def __str__(self):
        return f"{self.student.username} - {self.title}"


class Review(models.Model):
    student = models.ForeignKey(User, on_delete=models.CASCADE, related_name="reviews_given")
    course = models.ForeignKey(Course, on_delete=models.CASCADE, related_name="reviews")
    rating = models.IntegerField(validators=[MinValueValidator(1), MaxValueValidator(5)])
    comment = models.TextField()
    created_at = models.DateTimeField(auto_now_add=True)
    updated_at = models.DateTimeField(auto_now=True)

    class Meta:
        unique_together = ["student", "course"]

    def __str__(self):
        return f"{self.student.username}'s review of {self.course.title}"


class Payment(models.Model):
    STATUS_CHOICES = [
        ("pending", "Pending"),
        ("completed", "Completed"),
        ("failed", "Failed"),
        ("refunded", "Refunded"),
    ]

    enrollment = models.ForeignKey(
        Enrollment,
        on_delete=models.CASCADE,
        related_name="payments",
        help_text="The enrollment this payment is associated with",
    )
    session = models.ForeignKey(
        Session,
        on_delete=models.SET_NULL,
        null=True,
        blank=True,
        related_name="payments",
        help_text="Specific session this payment is for, if any",
    )
    amount = models.DecimalField(max_digits=10, decimal_places=2)
    currency = models.CharField(max_length=3, default="USD")
    stripe_payment_intent_id = models.CharField(max_length=100, unique=True)
    status = models.CharField(max_length=10, choices=STATUS_CHOICES, default="pending")
    created_at = models.DateTimeField(auto_now_add=True)
    updated_at = models.DateTimeField(auto_now=True)

    def __str__(self):
        if self.session:
            return f"Payment for {self.enrollment} - {self.session.title}"
        return f"Payment for {self.enrollment}"


class ForumCategory(models.Model):
    """Categories for organizing forum discussions."""

    name = models.CharField(max_length=100)
    description = models.TextField()
    slug = models.SlugField(unique=True)
    icon = models.CharField(max_length=50, help_text="Font Awesome icon class")
    order = models.IntegerField(default=0)
    created_at = models.DateTimeField(auto_now_add=True)
    updated_at = models.DateTimeField(auto_now=True)

    class Meta:
        verbose_name_plural = "Forum Categories"
        ordering = ["order", "name"]

    def __str__(self):
        return self.name

    def save(self, *args, **kwargs):
        if not self.slug:
            self.slug = slugify(self.name)
        super().save(*args, **kwargs)


class ForumTopic(models.Model):
    """Individual forum topics/threads."""

    title = models.CharField(max_length=200)
    content = models.TextField()
    category = models.ForeignKey(ForumCategory, on_delete=models.CASCADE, related_name="topics")
    author = models.ForeignKey(User, on_delete=models.CASCADE, related_name="forum_topics")
    is_pinned = models.BooleanField(default=False)
    is_locked = models.BooleanField(default=False)
    views = models.IntegerField(default=0)
    created_at = models.DateTimeField(auto_now_add=True)
    updated_at = models.DateTimeField(auto_now=True)

    class Meta:
        ordering = ["-is_pinned", "-created_at"]

    def __str__(self):
        return self.title


class ForumReply(models.Model):
    """Replies to forum topics."""

    topic = models.ForeignKey(ForumTopic, on_delete=models.CASCADE, related_name="replies")
    author = models.ForeignKey(User, on_delete=models.CASCADE, related_name="forum_replies")
    content = models.TextField()
    is_solution = models.BooleanField(default=False)
    created_at = models.DateTimeField(auto_now_add=True)
    updated_at = models.DateTimeField(auto_now=True)

    class Meta:
        verbose_name_plural = "Forum Replies"
        ordering = ["created_at"]

    def __str__(self):
        return f"Reply by {self.author.username} on {self.topic.title}"


class PeerConnection(models.Model):
    """Connections between users for networking."""

    STATUS_CHOICES = [
        ("pending", "Pending"),
        ("accepted", "Accepted"),
        ("rejected", "Rejected"),
        ("blocked", "Blocked"),
    ]

    sender = models.ForeignKey(User, on_delete=models.CASCADE, related_name="sent_connections")
    receiver = models.ForeignKey(User, on_delete=models.CASCADE, related_name="received_connections")
    status = models.CharField(max_length=10, choices=STATUS_CHOICES, default="pending")
    created_at = models.DateTimeField(auto_now_add=True)
    updated_at = models.DateTimeField(auto_now=True)

    class Meta:
        unique_together = ["sender", "receiver"]

    def __str__(self):
        return f"{self.sender.username} -> {self.receiver.username} ({self.status})"


class PeerMessage(models.Model):
    """Direct messages between connected peers."""

    sender = models.ForeignKey(User, on_delete=models.CASCADE, related_name="sent_messages")
    receiver = models.ForeignKey(User, on_delete=models.CASCADE, related_name="received_messages")
    content = models.TextField()
    is_read = models.BooleanField(default=False)
    created_at = models.DateTimeField(auto_now_add=True)

    class Meta:
        ordering = ["-created_at"]

    def __str__(self):
        return f"Message from {self.sender.username} to {self.receiver.username}"


class StudyGroup(models.Model):
    """Study groups for collaborative learning."""

    name = models.CharField(max_length=200)
    description = models.TextField()
    course = models.ForeignKey(Course, on_delete=models.CASCADE, related_name="study_groups")
    creator = models.ForeignKey(User, on_delete=models.CASCADE, related_name="created_groups")
    members = models.ManyToManyField(User, related_name="joined_groups")
    max_members = models.IntegerField(default=10)
    is_private = models.BooleanField(default=False)
    created_at = models.DateTimeField(auto_now_add=True)
    updated_at = models.DateTimeField(auto_now=True)

    def __str__(self):
        return self.name


@receiver(post_save, sender=User)
def create_user_profile(sender, instance, created, **kwargs):
    """Create a Profile instance when a new User is created."""
    if created and not hasattr(instance, "profile"):
        Profile.objects.create(user=instance)


@receiver(post_save, sender=User)
def save_user_profile(sender, instance, **kwargs):
    """Save the Profile instance when the User is saved."""
    if hasattr(instance, "profile"):
        instance.profile.save()
    else:
        Profile.objects.create(user=instance)


class BlogPost(models.Model):
    STATUS_CHOICES = [
        ("draft", "Draft"),
        ("published", "Published"),
        ("archived", "Archived"),
    ]

    title = models.CharField(max_length=200)
    slug = models.SlugField(unique=True, max_length=200)
    author = models.ForeignKey(User, on_delete=models.CASCADE, related_name="blog_posts")
    content = MarkdownxField()
    excerpt = models.TextField(blank=True)
    featured_image = models.ImageField(
        upload_to="blog/images/", blank=True, help_text="Featured image for the blog post"
    )
    status = models.CharField(max_length=10, choices=STATUS_CHOICES, default="draft")
    tags = models.CharField(
        max_length=200, blank=True, help_text="Comma-separated tags (e.g., 'python, django, web development')"
    )
    created_at = models.DateTimeField(auto_now_add=True)
    updated_at = models.DateTimeField(auto_now=True)
    published_at = models.DateTimeField(null=True, blank=True)

    class Meta:
        ordering = ["-published_at", "-created_at"]

    def __str__(self):
        return self.title

    def save(self, *args, **kwargs):
        if not self.slug:
            self.slug = slugify(self.title)
        if self.status == "published" and not self.published_at:
            self.published_at = timezone.now()
        super().save(*args, **kwargs)

    @property
    def reading_time(self):
        """Estimate reading time in minutes."""
        words_per_minute = 200
        word_count = len(self.content.split())
        minutes = word_count / words_per_minute
        return max(1, round(minutes))


class BlogComment(models.Model):
    post = models.ForeignKey(BlogPost, on_delete=models.CASCADE, related_name="comments")
    author = models.ForeignKey(User, on_delete=models.CASCADE, related_name="blog_comments")
    content = models.TextField()
    parent = models.ForeignKey("self", null=True, blank=True, on_delete=models.CASCADE, related_name="replies")
    is_approved = models.BooleanField(default=False)
    created_at = models.DateTimeField(auto_now_add=True)
    updated_at = models.DateTimeField(auto_now=True)

    class Meta:
        ordering = ["created_at"]

    def __str__(self):
        return f"Comment by {self.author.username} on {self.post.title}"


class SuccessStory(models.Model):
    STATUS_CHOICES = [
        ("published", "Published"),
        ("archived", "Archived"),
    ]
    title = models.CharField(max_length=200)
    slug = models.SlugField(unique=True, max_length=200)
    author = models.ForeignKey(User, on_delete=models.CASCADE, related_name="success_stories")
    content = MarkdownxField()
    excerpt = models.TextField(blank=True)
    featured_image = models.ImageField(
        upload_to="success_stories/images/", blank=True, help_text="Featured image for the success story"
    )
    status = models.CharField(max_length=10, choices=STATUS_CHOICES, default="published")
    created_at = models.DateTimeField(auto_now_add=True)
    updated_at = models.DateTimeField(auto_now=True)
    published_at = models.DateTimeField(null=True, blank=True)

    class Meta:
        ordering = ["-published_at", "-created_at"]
        verbose_name = "Success Story"
        verbose_name_plural = "Success Stories"

    def __str__(self):
        return self.title

    def save(self, *args, **kwargs):
        if not self.slug:
            self.slug = slugify(self.title)
        if self.status == "published" and not self.published_at:
            self.published_at = timezone.now()
        super().save(*args, **kwargs)

    def get_absolute_url(self):
        return reverse("success_story_detail", kwargs={"slug": self.slug})

    @property
    def reading_time(self):
        """Estimate reading time in minutes."""
        words_per_minute = 200
        word_count = len(self.content.split())
        minutes = word_count / words_per_minute
        return max(1, round(minutes))


@receiver(user_signed_up)
def set_user_type(sender, request, user, **kwargs):
    """Set the user type (teacher/student) when they sign up."""
    is_teacher = request.POST.get("is_teacher") == "on"
    profile = user.profile
    profile.is_teacher = is_teacher
    profile.save()


class Cart(models.Model):
    user = models.OneToOneField(
        settings.AUTH_USER_MODEL,
        on_delete=models.CASCADE,
        related_name="cart",
        null=True,
        blank=True,
    )
    session_key = models.CharField(max_length=40, blank=True, default="")
    created_at = models.DateTimeField(auto_now_add=True)
    updated_at = models.DateTimeField(auto_now=True)

    class Meta:
        constraints = [
            models.CheckConstraint(
                check=models.Q(user__isnull=False) | models.Q(session_key__gt=""),
                name="cart_user_or_session_key",
            )
        ]

    @property
    def item_count(self):
        return self.items.count()

    @property
    def has_goods(self):
        return self.items.filter(goods__isnull=False).exists()

    @property
    def total(self):
        return sum(item.final_price for item in self.items.all())

    def __str__(self):
        if self.user:
            return f"Cart for {self.user.username}"
        return "Anonymous cart"


class Storefront(models.Model):
    teacher = models.OneToOneField(
        settings.AUTH_USER_MODEL, on_delete=models.CASCADE, related_name="storefront", verbose_name="Teacher Profile"
    )
    name = models.CharField(
        max_length=100, unique=True, help_text="Display name for your store", default="Default Store Name"
    )
    description = models.TextField(blank=True, help_text="Describe your store for customers")
    logo = models.ImageField(upload_to="store_logos/", blank=True, help_text="Recommended size: 200x200px")
    store_slug = models.SlugField(unique=True, blank=True, help_text="Auto-generated URL-friendly identifier")
    is_active = models.BooleanField(default=True, help_text="Enable/disable public visibility of your store")
    created_at = models.DateTimeField(auto_now_add=True)
    updated_at = models.DateTimeField(auto_now=True)

    def save(self, *args, **kwargs):
        if not self.store_slug:
            self.store_slug = self._generate_unique_slug()
        super().save(*args, **kwargs)

    def _generate_unique_slug(self):
        base_slug = slugify(self.name)
        unique_slug = base_slug
        count = 1
        while Storefront.objects.filter(store_slug=unique_slug).exists():
            unique_slug = f"{base_slug}-{count}"
            count += 1
        return unique_slug

    def __str__(self):
        return f"{self.name} (by {self.teacher.username})"


class Goods(models.Model):
    PRODUCT_TYPE_CHOICES = [
        ("physical", "Physical Product"),
        ("digital", "Digital Download"),
    ]

    name = models.CharField(max_length=100, help_text="Product title (e.g., 'Algebra Basics Workbook')")
    description = models.TextField(help_text="Detailed product description")
    price = models.DecimalField(max_digits=10, decimal_places=2, help_text="Price in USD")
    discount_price = models.DecimalField(
        max_digits=10, decimal_places=2, blank=True, null=True, help_text="Discounted price (optional)"
    )
    stock = models.PositiveIntegerField(blank=True, null=True, help_text="Leave blank for digital products")
    product_type = models.CharField(max_length=10, choices=PRODUCT_TYPE_CHOICES, default="physical")
    file = models.FileField(upload_to="digital_goods/", blank=True, help_text="Required for digital products")
    category = models.CharField(max_length=100, blank=True, help_text="e.g., 'Books', 'Course Materials'")
    images = models.ManyToManyField("ProductImage", related_name="goods_images", blank=True)
    storefront = models.ForeignKey(Storefront, on_delete=models.CASCADE, related_name="goods")
    is_available = models.BooleanField(default=True, help_text="Show/hide product from store")
    sku = models.CharField(
        max_length=50, unique=True, blank=True, null=True, help_text="Inventory tracking ID (auto-generated)"
    )
    slug = models.SlugField(unique=True, blank=True)
    created_at = models.DateTimeField(auto_now_add=True)
    updated_at = models.DateTimeField(auto_now=True)

    def clean(self):
        # Validate discount logic
        if self.discount_price and self.discount_price >= self.price:
            raise ValidationError("Discount price must be lower than original price.")

        # Validate digital product constraints
        if self.product_type == "digital":
            if self.stock is not None:
                raise ValidationError("Digital products cannot have stock quantities.")
            if not self.file:
                raise ValidationError("Digital products require a file upload.")

        # Validate physical product constraints
        if self.product_type == "physical" and self.stock is None:
            raise ValidationError("Physical products must have a stock quantity.")

    def save(self, *args, **kwargs):
        if not self.sku:
            self.sku = f"{slugify(self.name[:20])}-{self.id}"
        if not self.slug:
            base_slug = slugify(self.name)
            slug = base_slug
            counter = 1
            while Goods.objects.filter(slug=slug).exists():
                slug = f"{base_slug}-{counter}"
                counter += 1
            self.slug = slug
        super().save(*args, **kwargs)

    def __str__(self):
        return f"{self.name} (${self.price})"


class CartItem(models.Model):
    cart = models.ForeignKey(Cart, on_delete=models.CASCADE, related_name="items")
    course = models.ForeignKey(Course, on_delete=models.CASCADE, null=True, blank=True, related_name="cart_items")
    session = models.ForeignKey(Session, on_delete=models.CASCADE, null=True, blank=True, related_name="cart_items")
    goods = models.ForeignKey(Goods, on_delete=models.CASCADE, null=True, blank=True, related_name="cart_items")
    created_at = models.DateTimeField(auto_now_add=True)
    updated_at = models.DateTimeField(auto_now=True)

    class Meta:
        unique_together = [
            ("cart", "course"),
            ("cart", "session"),
            ("cart", "goods"),
        ]

    def clean(self):
        if not self.course and not self.session and not self.goods:
            raise ValidationError("Either a course, session, or goods must be selected")
        if (self.course and self.session) or (self.course and self.goods) or (self.session and self.goods):
            raise ValidationError("Cannot select more than one type of item")

    def save(self, *args, **kwargs):
        self.full_clean()
        super().save(*args, **kwargs)

    @property
    def price(self):
        if self.course:
            return self.course.price
        if self.session:
            return self.session.price or 0
        if self.goods:
            return self.goods.price
        return 0

    @property
    def final_price(self):
        if self.goods and self.goods.discount_price:  # Check for discount
            return self.goods.discount_price
        return self.price  # Fallback to original price

    def __str__(self):
        if self.course:
            return f"{self.course.title} in cart for {self.cart}"
        if self.session:
            return f"{self.session.title} in cart for {self.cart}"
        if self.goods:
            return f"{self.goods.name} in cart for {self.cart}"
        return "Unknown item in cart"


# Constants
ENROLLMENT_STATUS_CHOICES = [
    ("pending", "Pending"),
    ("approved", "Approved"),
    ("rejected", "Rejected"),
    ("cancelled", "Cancelled"),
]


class SessionEnrollment(models.Model):
    """Model for tracking enrollments in individual sessions."""

    student = models.ForeignKey(User, on_delete=models.CASCADE, related_name="session_enrollments")
    session = models.ForeignKey(Session, on_delete=models.CASCADE, related_name="enrollments")
    status = models.CharField(max_length=20, choices=ENROLLMENT_STATUS_CHOICES, default="pending")
    payment_intent_id = models.CharField(max_length=100, blank=True, default="")
    created_at = models.DateTimeField(auto_now_add=True)
    updated_at = models.DateTimeField(auto_now=True)

    class Meta:
        unique_together = ["student", "session"]
        ordering = ["-created_at"]

    def __str__(self):
        return f"{self.student.email} - {self.session.title}"


class EventCalendar(models.Model):
    title = models.CharField(max_length=200)
    description = models.TextField(blank=True)
    creator = models.ForeignKey(User, on_delete=models.CASCADE, related_name="created_calendars")
    created_at = models.DateTimeField(auto_now_add=True)
    month = models.IntegerField()  # 0-11 for Jan-Dec
    year = models.IntegerField()
    share_token = models.CharField(max_length=32, unique=True)  # For sharing the calendar

    def save(self, *args, **kwargs):
        if not self.share_token:
            self.share_token = "".join(random.choices(string.ascii_letters + string.digits, k=32))
        super().save(*args, **kwargs)

    def __str__(self):
        return f"{self.title} - {self.month + 1}/{self.year}"

    @property
    def unique_participants_count(self):
        """Count unique participants by name"""
        return self.time_slots.values("name").distinct().count()


class TimeSlot(models.Model):
    calendar = models.ForeignKey(EventCalendar, on_delete=models.CASCADE, related_name="time_slots")
    name = models.CharField(max_length=100)
    day = models.IntegerField()  # 1-31
    start_time = models.TimeField()
    end_time = models.TimeField()
    created_at = models.DateTimeField(auto_now_add=True)

    class Meta:
        unique_together = ["calendar", "name", "day"]  # One slot per person per day

    def __str__(self):
        return f"{self.name} - Day {self.day} ({self.start_time}-{self.end_time})"


class SearchLog(models.Model):
    query = models.CharField(max_length=255)
    results_count = models.IntegerField()
    user = models.ForeignKey(User, on_delete=models.SET_NULL, null=True, blank=True)
    created_at = models.DateTimeField(auto_now_add=True)
    filters_applied = models.JSONField(default=dict, blank=True)
    search_type = models.CharField(
        max_length=20,
        choices=[("course", "Course Search"), ("material", "Material Search"), ("forum", "Forum Search")],
        default="course",
    )

    class Meta:
        ordering = ["-created_at"]

    def __str__(self):
        return f"{self.query} ({self.results_count} results)"


class Challenge(models.Model):
    title = models.CharField(max_length=200)
    description = models.TextField()
    week_number = models.PositiveIntegerField(unique=True)
    start_date = models.DateField()
    end_date = models.DateField()

    def __str__(self):
        return f"Week {self.week_number}: {self.title}"


class ChallengeSubmission(models.Model):
    user = models.ForeignKey(User, on_delete=models.CASCADE)
    challenge = models.ForeignKey(Challenge, on_delete=models.CASCADE)
    submission_text = models.TextField()
    submitted_at = models.DateTimeField(auto_now_add=True)

    def __str__(self):
        return f"{self.user.username}'s submission for Week {self.challenge.week_number}"


class ProductImage(models.Model):
    goods = models.ForeignKey(Goods, on_delete=models.CASCADE, related_name="goods_images")
    image = models.ImageField(upload_to="goods_images/", help_text="Product display image")
    alt_text = models.CharField(max_length=125, blank=True, help_text="Accessibility description for screen readers")

    def __str__(self):
        return f"Image for {self.goods.name}"


class Order(models.Model):
    STATUS_CHOICES = [
        ("draft", "Draft"),
        ("pending", "Pending Payment"),
        ("processing", "Processing"),
        ("shipped", "Shipped"),
        ("completed", "Completed"),
        ("cancelled", "Cancelled"),
        ("refunded", "Refunded"),
    ]

    user = models.ForeignKey(settings.AUTH_USER_MODEL, on_delete=models.PROTECT, related_name="orders")
    storefront = models.ForeignKey(Storefront, on_delete=models.CASCADE, related_name="orders", null=True, blank=True)
    total_price = models.DecimalField(max_digits=10, decimal_places=2, editable=False)
    status = models.CharField(max_length=10, choices=STATUS_CHOICES, default="draft")
    shipping_address = models.JSONField(blank=True, null=True, help_text="Structured shipping details")
    tracking_number = models.CharField(max_length=100, blank=True)
    terms_accepted = models.BooleanField(default=False, help_text="User accepted terms during checkout")
    created_at = models.DateTimeField(auto_now_add=True)
    updated_at = models.DateTimeField(auto_now=True)

    def save(self, *args, **kwargs):
        is_new = self.pk is None  # Check if it's a new order
        super().save(*args, **kwargs)  # Save first to generate an ID

        if is_new and not self.tracking_number:
            self.tracking_number = self.generate_tracking_number()
            super().save(update_fields=["tracking_number"])

    def generate_tracking_number(self):
        return f"TRACK-{self.pk}-{int(time.time())}-{uuid.uuid4().hex[:6].upper()}"

    def __str__(self):
        return f"Order #{self.id} ({self.user.email})"

    def notify_user(self):
        subject = f"Order #{self.id} Status Update"
        message = f"Your order status is now: {self.get_status_display()}"
        send_mail(subject, message, settings.DEFAULT_FROM_EMAIL, [self.user.email], fail_silently=False)


class OrderItem(models.Model):
    order = models.ForeignKey(Order, on_delete=models.CASCADE, related_name="items")
    goods = models.ForeignKey(Goods, on_delete=models.PROTECT, verbose_name="Product")
    quantity = models.PositiveIntegerField(default=1)
    price_at_purchase = models.DecimalField(max_digits=10, decimal_places=2, editable=False)
    discounted_price_at_purchase = models.DecimalField(
        max_digits=10, decimal_places=2, blank=True, null=True, editable=False
    )

    class Meta:
        unique_together = [("order", "goods")]
        verbose_name = "Order Line Item"

    def __str__(self):
        return f"{self.quantity}x {self.goods.name}"


def validate_image_size(image):
    """Validate that the image file is not too large."""
    file_size = image.size
    limit_mb = 2
    if file_size > limit_mb * 1024 * 1024:
        raise ValidationError(f"Image file is too large. Size should not exceed {limit_mb} MB.")


def validate_image_extension(image):
    """Validate that the file is a valid image type."""
    import os

    ext = os.path.splitext(image.name)[1]
    valid_extensions = [".jpg", ".jpeg", ".png", ".gif"]
    if ext.lower() not in valid_extensions:
        raise ValidationError("Unsupported file type. Please use JPEG, PNG, or GIF images.")


class Meme(models.Model):
    title = models.CharField(max_length=200, blank=False, help_text=_("A descriptive title for the meme"))
    subject = models.ForeignKey(
        Subject,
        on_delete=models.SET_NULL,
        related_name="memes",
        null=True,
        blank=False,
        help_text=_("The educational subject this meme relates to"),
    )
    caption = models.TextField(help_text=_("The text content of the meme"), blank=True)
    image = models.ImageField(
        upload_to="memes/",
        validators=[validate_image_size, validate_image_extension],
        help_text=_("Upload a meme image (JPG, PNG, or GIF, max 2MB)"),
    )
    uploader = models.ForeignKey(settings.AUTH_USER_MODEL, on_delete=models.SET_NULL, related_name="memes", null=True)
    created_at = models.DateTimeField(auto_now_add=True)
    updated_at = models.DateTimeField(auto_now=True)

    def __str__(self):
        return self.title

    class Meta:
        ordering = ["-created_at"]
        indexes = [models.Index(fields=["-created_at"]), models.Index(fields=["subject"])]
        verbose_name = _("Meme")
        verbose_name_plural = _("Memes")


class Donation(models.Model):
    """Model for storing donation information."""

    DONATION_TYPES = (
        ("one_time", "One-time Donation"),
        ("subscription", "Monthly Subscription"),
    )

    DONATION_STATUS = (
        ("pending", "Pending"),
        ("completed", "Completed"),
        ("failed", "Failed"),
        ("refunded", "Refunded"),
        ("cancelled", "Cancelled"),
    )

    user = models.ForeignKey(User, on_delete=models.SET_NULL, null=True, blank=True, related_name="donations")
    email = models.EmailField()
    amount = models.DecimalField(max_digits=10, decimal_places=2)
    donation_type = models.CharField(max_length=20, choices=DONATION_TYPES)
    status = models.CharField(max_length=20, choices=DONATION_STATUS, default="pending")
    stripe_payment_intent_id = models.CharField(max_length=100, blank=True, default="")
    stripe_subscription_id = models.CharField(max_length=100, blank=True, default="")
    stripe_customer_id = models.CharField(max_length=100, blank=True, default="")
    message = models.TextField(blank=True)
    anonymous = models.BooleanField(default=False)
    created_at = models.DateTimeField(auto_now_add=True)
    updated_at = models.DateTimeField(auto_now=True)

    def __str__(self):
        return f"{self.email} - {self.amount} ({self.get_donation_type_display()})"

    class Meta:
        ordering = ["-created_at"]

    @property
    def is_recurring(self):
        return self.donation_type == "subscription"

    @property
    def display_name(self):
        if self.anonymous:
            return "Anonymous"
        if self.user:
            return self.user.get_full_name() or self.user.username
        return self.email.split("@")[0]  # Use part before @ in email


class Certificate(models.Model):
    # Certificate Model
    certificate_id = models.UUIDField(default=uuid.uuid4, editable=False, unique=True)
    completion_date = models.DateField(auto_now_add=True)
    course = models.ForeignKey(
        "web.Course", on_delete=models.CASCADE, related_name="certificates", null=True, blank=True
    )
    user = models.ForeignKey(settings.AUTH_USER_MODEL, on_delete=models.CASCADE, related_name="certificates")

    # New fields added as per feedback
    created_at = models.DateTimeField(auto_now_add=True)
    modified_at = models.DateTimeField(auto_now=True)

    def __str__(self):
        course_title = self.course.title if self.course else "No Course"
        return f"Certificate for {self.user.username} - {course_title}"

    def clean(self):
        """Validate that the user has completed the course."""
        from django.core.exceptions import ValidationError

        if self.course and self.user:
            # Check if the user is enrolled in the course
            enrollment = Enrollment.objects.filter(student=self.user, course=self.course, status="completed").exists()

            if not enrollment:
                raise ValidationError("User has not completed this course.")

    def save(self, *args, **kwargs):
        self.full_clean()
        super().save(*args, **kwargs)


class ProgressTracker(models.Model):
    user = models.ForeignKey(User, on_delete=models.CASCADE, related_name="progress_trackers")
    title = models.CharField(max_length=100)
    description = models.TextField(blank=True)
    current_value = models.IntegerField(default=0)
    target_value = models.IntegerField()
    color = models.CharField(
        max_length=20,
        default="blue-600",
        choices=[
            ("blue-600", "Primary"),
            ("green-600", "Success"),
            ("yellow-600", "Warning"),
            ("red-600", "Danger"),
            ("gray-600", "Secondary"),
        ],
    )
    public = models.BooleanField(default=True)
    embed_code = models.CharField(max_length=36, unique=True, editable=False)
    created_at = models.DateTimeField(auto_now_add=True)
    updated_at = models.DateTimeField(auto_now=True)

    def save(self, *args, **kwargs):
        if not self.embed_code:
            import uuid

            self.embed_code = str(uuid.uuid4())
        super().save(*args, **kwargs)

    @property
    def percentage(self):
        if self.target_value == 0:
            return 0
        return min(100, int((self.current_value / self.target_value) * 100))

    def __str__(self):
        return f"{self.title} ({self.percentage}%)"


<<<<<<< HEAD
class Quiz(models.Model):
    """Model for storing custom quizzes created by users."""

    STATUS_CHOICES = [("draft", "Draft"), ("published", "Published"), ("private", "Private")]

    title = models.CharField(max_length=200)
    description = models.TextField(blank=True)
    creator = models.ForeignKey(User, on_delete=models.CASCADE, related_name="created_quizzes")
    subject = models.ForeignKey(Subject, on_delete=models.PROTECT, related_name="quizzes")
    status = models.CharField(max_length=10, choices=STATUS_CHOICES, default="draft")
    created_at = models.DateTimeField(auto_now_add=True)
    updated_at = models.DateTimeField(auto_now=True)
    share_code = models.CharField(
        max_length=8, unique=True, blank=True, null=True, help_text="Unique code for sharing the quiz"
    )
    allow_anonymous = models.BooleanField(
        default=False, help_text="If enabled, users don't need to log in to take this quiz"
    )
    show_correct_answers = models.BooleanField(default=False, help_text="Show correct answers after quiz completion")
    randomize_questions = models.BooleanField(default=False, help_text="Randomize the order of questions")
    time_limit = models.PositiveIntegerField(null=True, blank=True, help_text="Time limit in minutes (optional)")
    max_attempts = models.PositiveIntegerField(
        null=True, blank=True, help_text="Maximum number of attempts allowed (leave blank for unlimited)"
    )
    passing_score = models.PositiveIntegerField(default=70, help_text="Minimum percentage required to pass the quiz")

    class Meta:
        verbose_name_plural = "Quizzes"
        ordering = ["-created_at"]

    def __str__(self):
        return self.title

    def save(self, *args, **kwargs):
        # Generate a unique share code if not provided
        if not self.share_code:
            import random
            import string

            while True:
                code = "".join(random.choices(string.ascii_uppercase + string.digits, k=8))
                if not Quiz.objects.filter(share_code=code).exists():
                    self.share_code = code
                    break
        super().save(*args, **kwargs)

    def get_absolute_url(self):
        from django.urls import reverse

        return reverse("quiz_detail", kwargs={"pk": self.pk})

    @property
    def question_count(self):
        return self.questions.count()

    @property
    def completion_count(self):
        return self.user_quizzes.filter(completed=True).count()


class QuizQuestion(models.Model):
    """Model for storing quiz questions."""

    QUESTION_TYPES = [("multiple", "Multiple Choice"), ("true_false", "True/False"), ("short", "Short Answer")]

    quiz = models.ForeignKey(Quiz, on_delete=models.CASCADE, related_name="questions")
    text = models.TextField()
    question_type = models.CharField(max_length=10, choices=QUESTION_TYPES, default="multiple")
    explanation = models.TextField(blank=True, help_text="Explanation of the correct answer")
    points = models.PositiveIntegerField(default=1)
    order = models.PositiveIntegerField(default=0)
    image = models.ImageField(upload_to="quiz_questions/", blank=True, default="")

    class Meta:
        ordering = ["order"]

    def __str__(self):
        return f"{self.text[:50]}{'...' if len(self.text) > 50 else ''}"


class QuizOption(models.Model):
    """Model for storing answer options for quiz questions."""

    question = models.ForeignKey(QuizQuestion, on_delete=models.CASCADE, related_name="options")
    text = models.CharField(max_length=255)
    is_correct = models.BooleanField(default=False)
    order = models.PositiveIntegerField(default=0)

    class Meta:
        ordering = ["order"]

    def __str__(self):
        return self.text


class UserQuiz(models.Model):
    """Model for tracking user quiz attempts and responses."""

    quiz = models.ForeignKey(Quiz, on_delete=models.CASCADE, related_name="user_quizzes")
    user = models.ForeignKey(User, on_delete=models.CASCADE, related_name="quiz_attempts", null=True, blank=True)
    anonymous_id = models.CharField(
        max_length=36, blank=True, default="", help_text="Identifier for non-logged-in users"
    )
    score = models.PositiveIntegerField(default=0)
    max_score = models.PositiveIntegerField(default=0)
    completed = models.BooleanField(default=False)
    start_time = models.DateTimeField(auto_now_add=True)
    end_time = models.DateTimeField(null=True, blank=True)
    answers = models.JSONField(default=dict, blank=True, help_text="JSON storing the user's answers and question IDs")

    class Meta:
        ordering = ["-start_time"]
        verbose_name_plural = "User quiz attempts"

    def __str__(self):
        user_str = self.user.username if self.user else f"Anonymous ({self.anonymous_id})"
        return f"{user_str} - {self.quiz.title}"

    def calculate_score(self):
        """Calculate the score based on answers."""
        score = 0
        max_score = 0

        for q_id, answer_data in self.answers.items():
            try:
                question = QuizQuestion.objects.get(id=q_id)
                max_score += question.points

                if question.question_type == "multiple":
                    # Check if selected options match correct options
                    correct_options = set(question.options.filter(is_correct=True).values_list("id", flat=True))
                    selected_options = set(answer_data.get("selected_options", []))
                    if correct_options == selected_options:
                        score += question.points
                elif question.question_type == "true_false":
                    # For true/false, there should be only one correct option
                    correct_option = question.options.filter(is_correct=True).first()
                    if correct_option and str(correct_option.id) == str(answer_data.get("selected_option")):
                        score += question.points
                elif question.question_type == "short":
                    # Short answers require manual grading in this implementation
                    # We could implement auto-grading logic here for simple cases
                    pass
            except QuizQuestion.DoesNotExist:
                pass

        self.score = score
        self.max_score = max_score
        self.save()

    def complete_quiz(self):
        """Mark the quiz as completed and calculate final score."""
        from django.utils import timezone

        self.completed = True
        self.end_time = timezone.now()
        self.calculate_score()
        self.save()

    @property
    def duration(self):
        """Return the duration of the quiz attempt as a formatted string."""
        if self.start_time and self.end_time:
            # Calculate duration in seconds
            duration_seconds = (self.end_time - self.start_time).total_seconds()

            # Format the duration
            if duration_seconds < 60:
                # Show with decimal precision for small durations
                if duration_seconds < 10:
                    return f"{duration_seconds:.1f}s"
                return f"{int(duration_seconds)}s"

            minutes, seconds = divmod(int(duration_seconds), 60)
            if minutes < 60:
                return f"{minutes}m {seconds}s"

            hours, minutes = divmod(minutes, 60)
            return f"{hours}h {minutes}m {seconds}s"
        elif self.start_time and not self.end_time and self.completed:
            # If completed but no end_time, use current time
            from django.utils import timezone

            duration_seconds = (timezone.now() - self.start_time).total_seconds()

            # Format the duration
            if duration_seconds < 60:
                # Show with decimal precision for small durations
                if duration_seconds < 10:
                    return f"{duration_seconds:.1f}s"
                return f"{int(duration_seconds)}s"

            minutes, seconds = divmod(int(duration_seconds), 60)
            if minutes < 60:
                return f"{minutes}m {seconds}s"

            hours, minutes = divmod(minutes, 60)
            return f"{hours}h {minutes}m {seconds}s"
        return "N/A"

    @property
    def status(self):
        """Return the status of the quiz attempt."""
        if not self.completed:
            return "in_progress"

        # Check if there's a passing score defined on the quiz
        passing_score = getattr(self.quiz, "passing_score", 0)
        if passing_score and self.score >= passing_score:
            return "passed"
        else:
            return "failed"

    def get_status_display(self):
        """Return a human-readable status."""
        if self.status == "passed":
            return "Passed"
        elif self.status == "failed":
            return "Failed"
        else:
            return "In Progress"

    @property
    def created_at(self):
        """Alias for start_time for template compatibility."""
        return self.start_time
=======
class LearningStreak(models.Model):
    user = models.OneToOneField(settings.AUTH_USER_MODEL, on_delete=models.CASCADE, related_name="learning_streak")
    current_streak = models.IntegerField(default=0)
    longest_streak = models.IntegerField(default=0)
    last_engagement = models.DateField(null=True, blank=True)

    def update_streak(self):
        today = timezone.now().date()
        # Check if last engagement is in the future
        if self.last_engagement and self.last_engagement > today:
            # Treat future date as invalid and reset the streak
            self.current_streak = 1
        # If first engagement or gap > 1 day, reset streak to 1
        elif not self.last_engagement or (today - self.last_engagement).days > 1:
            self.current_streak = 1
        # If last engagement was yesterday, increment streak
        elif (today - self.last_engagement).days == 1:
            self.current_streak += 1
        # Else (if already engaged today), do nothing to the streak count

        # Update the last engagement to today
        self.last_engagement = today
        # Update longest streak if current is higher
        if self.current_streak > self.longest_streak:
            self.longest_streak = self.current_streak
        self.save()

    def __str__(self):
        return f"{self.user.username} - Current: {self.current_streak}, Longest: {self.longest_streak}"
>>>>>>> e61afb72
<|MERGE_RESOLUTION|>--- conflicted
+++ resolved
@@ -1380,7 +1380,37 @@
         return f"{self.title} ({self.percentage}%)"
 
 
-<<<<<<< HEAD
+class LearningStreak(models.Model):
+    user = models.OneToOneField(settings.AUTH_USER_MODEL, on_delete=models.CASCADE, related_name="learning_streak")
+    current_streak = models.IntegerField(default=0)
+    longest_streak = models.IntegerField(default=0)
+    last_engagement = models.DateField(null=True, blank=True)
+
+    def update_streak(self):
+        today = timezone.now().date()
+        # Check if last engagement is in the future
+        if self.last_engagement and self.last_engagement > today:
+            # Treat future date as invalid and reset the streak
+            self.current_streak = 1
+        # If first engagement or gap > 1 day, reset streak to 1
+        elif not self.last_engagement or (today - self.last_engagement).days > 1:
+            self.current_streak = 1
+        # If last engagement was yesterday, increment streak
+        elif (today - self.last_engagement).days == 1:
+            self.current_streak += 1
+        # Else (if already engaged today), do nothing to the streak count
+
+        # Update the last engagement to today
+        self.last_engagement = today
+        # Update longest streak if current is higher
+        if self.current_streak > self.longest_streak:
+            self.longest_streak = self.current_streak
+        self.save()
+
+    def __str__(self):
+        return f"{self.user.username} - Current: {self.current_streak}, Longest: {self.longest_streak}"
+
+
 class Quiz(models.Model):
     """Model for storing custom quizzes created by users."""
 
@@ -1606,35 +1636,4 @@
     @property
     def created_at(self):
         """Alias for start_time for template compatibility."""
-        return self.start_time
-=======
-class LearningStreak(models.Model):
-    user = models.OneToOneField(settings.AUTH_USER_MODEL, on_delete=models.CASCADE, related_name="learning_streak")
-    current_streak = models.IntegerField(default=0)
-    longest_streak = models.IntegerField(default=0)
-    last_engagement = models.DateField(null=True, blank=True)
-
-    def update_streak(self):
-        today = timezone.now().date()
-        # Check if last engagement is in the future
-        if self.last_engagement and self.last_engagement > today:
-            # Treat future date as invalid and reset the streak
-            self.current_streak = 1
-        # If first engagement or gap > 1 day, reset streak to 1
-        elif not self.last_engagement or (today - self.last_engagement).days > 1:
-            self.current_streak = 1
-        # If last engagement was yesterday, increment streak
-        elif (today - self.last_engagement).days == 1:
-            self.current_streak += 1
-        # Else (if already engaged today), do nothing to the streak count
-
-        # Update the last engagement to today
-        self.last_engagement = today
-        # Update longest streak if current is higher
-        if self.current_streak > self.longest_streak:
-            self.longest_streak = self.current_streak
-        self.save()
-
-    def __str__(self):
-        return f"{self.user.username} - Current: {self.current_streak}, Longest: {self.longest_streak}"
->>>>>>> e61afb72
+        return self.start_time
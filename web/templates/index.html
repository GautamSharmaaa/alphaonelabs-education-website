{% extends "base.html" %}

{% load static %}

{% block content %}
  <main class="flex-1 w-full max-w-[90rem] mx-auto mt-6 px-4 md:px-6">
    <div class="flex flex-col md:flex-row space-y-6 md:space-y-0 md:space-x-6">
      <div class="md:w-3/4 space-y-6">
        <div class="space-y-4">
          <blockquote class="text-xl italic">
            "Somewhere, something incredible is waiting to be known."
            <span class="block text-right">- Carl Sagan</span>
          </blockquote>
          <p>
            Alpha One Labs is an innovative platform dedicated to forging
            meaningful connections between teachers and students. By bridging
            the gap between knowledge seekers and knowledge givers, we
            facilitate a dynamic educational experience that empowers everyone
            involved. Whether you're sharing expertise or searching for
            guidance, Alpha One Labs helps turn curiosity into collaborative
            learning—because when passionate minds come together, new
            understanding is always within reach.
          </p>
        </div>
        <!-- Featured Courses (3 across) -->
        <div class="grid grid-cols-1 md:grid-cols-3 gap-4 mb-4">
          <!-- Course Card 1 -->
          {% for course in featured_courses %}
            <!-- Course Card -->
            <div class="rounded-lg p-4 border border-gray-200 dark:border-gray-700">
              <div class="aspect-square w-full relative overflow-hidden rounded-lg mb-3">
                {% if course.image %}
                  <a href="{% url 'course_detail' course.slug %}">
                    <img src="{{ course.image.url }}"
                         alt="{{ course.title }}"
                         class="w-full h-full object-cover"
                         height=""
                         width="" />
                  </a>
                {% else %}
                  <a href="{% url 'course_detail' course.slug %}">
                    <img src="{% static 'images/default-course.jpg' %}"
                         alt="{{ course.title }}"
                         class="w-full h-full object-cover"
                         height=""
                         width="" />
                  </a>
                {% endif %}
              </div>
              <!-- Title and Subject -->
              <div class="mb-3">
                <h3 class="text-lg font-semibold h-14 flex items-start">
                  <a href="{% url 'course_detail' course.slug %}"
                     class="hover:text-orange-500 transition-colors duration-200 line-clamp-2">{{ course.title }}</a>
                </h3>
                <div class="flex items-center justify-between text-sm">
                  <span class="font-medium text-teal-600 dark:text-teal-400">{{ course.subject }}</span>
                  <span class="text-orange-600 dark:text-orange-500">
                    {% if course.price == 0 %}
                      Free
                    {% else %}
                      ${{ course.price }}
                    {% endif %}
                  </span>
                </div>
              </div>
              <!-- Course Stats -->
              <div class="grid grid-cols-2 gap-2 mb-3 text-sm">
                <div class="flex items-center text-gray-600 dark:text-gray-300">
                  <i class="fas fa-eye mr-2"></i>
                  <span>{{ course.web_requests.count|default:"0" }} views</span>
                </div>
                <div class="flex items-center text-gray-600 dark:text-gray-300">
                  <i class="fas fa-users mr-2"></i>
                  <span>{{ course.enrollments.count }}/{{ course.max_students }}</span>
                </div>
                <div class="flex items-center text-gray-600 dark:text-gray-300">
                  <i class="fas fa-calendar-alt mr-2"></i>
                  <span>{{ course.sessions.count }} sessions</span>
                </div>
                <div class="flex items-center text-gray-600 dark:text-gray-300">
                  <i class="fas fa-star text-yellow-400 mr-2"></i>
                  <span>{{ course.average_rating|default:"N/A" }}</span>
                </div>
              </div>
              <!-- Session Dates -->
              <div class="mb-3 text-sm text-gray-600 dark:text-gray-300 min-h-[4rem]">
                {% with first_session=course.sessions.first last_session=course.sessions.last %}
                  {% if first_session and last_session %}
                    <div class="flex items-center mb-1">
                      <i class="fas fa-calendar-day mr-2"></i>
                      <span>Starts: {{ first_session.start_time|date:"M j, Y" }}</span>
                    </div>
                    <div class="flex items-center">
                      <i class="fas fa-calendar-check mr-2"></i>
                      <span>Ends: {{ last_session.end_time|date:"M j, Y" }}</span>
                    </div>
                  {% else %}
                    <div class="flex items-center mb-1">
                      <i class="fas fa-calendar-day mr-2"></i>
                      <span>No sessions scheduled</span>
                    </div>
                  {% endif %}
                {% endwith %}
              </div>
              <!-- Teacher Info -->
              <div class="flex items-center mb-3">
                {% if course.teacher.profile.avatar %}
                  <img src="{{ course.teacher.profile.avatar.url }}"
                       alt="{{ course.teacher.get_full_name|default:course.teacher.username }}"
                       class="h-12 w-12 rounded-full mr-3"
                       width="48"
                       height="48" />
                {% else %}
                  <img src="{% static 'images/default_teacher.png' %}"
                       alt="{{ course.teacher.get_full_name|default:course.teacher.username }}"
                       class="h-12 w-12 rounded-full mr-3"
                       width="48"
                       height="48" />
                {% endif %}
                <div>
                  <span class="text-sm font-medium">{{ course.teacher.get_full_name|default:course.teacher.username }}</span>
                  {% if course.teacher.profile.expertise %}
                    <p class="text-xs text-gray-600 dark:text-gray-400">{{ course.teacher.profile.expertise }}</p>
                  {% endif %}
                </div>
              </div>
              <!-- Action Button -->
              {% if course.invite_only %}
                <div class="text-xs text-indigo-600 dark:text-indigo-400 text-center">
                  <i class="fas fa-lock mr-1"></i>
                  Invite Only
                </div>
              {% else %}
                <form method="post" action="{% url 'add_course_to_cart' course.id %}">
                  {% csrf_token %}
                  <button type="submit"
                          class="w-full bg-orange-500 hover:bg-orange-600 text-white font-semibold px-3 py-2 rounded-lg flex items-center justify-center">
                    <i class="fas fa-cart-plus mr-2"></i>
                    Add to Cart
                  </button>
                </form>
              {% endif %}
            </div>
          {% empty %}
            <p>No featured courses available.</p>
          {% endfor %}
        </div>
        <!-- Add view more link -->
        <div class="text-right mt-4">
          <a href="{% url 'course_search' %}"
             class="text-orange-500 hover:text-orange-600 underline transition-colors duration-200">
            <span>View More Courses</span>
            <i class="fas fa-arrow-right ml-2"></i>
          </a>
        </div>
        <!-- Featured Products (3 across) -->
        <div class="grid grid-cols-1 md:grid-cols-3 gap-4 mb-4">
          {% for product in featured_products %}
            <!-- Product Card -->
            <div class="rounded-lg p-4 border border-gray-200 dark:border-gray-700">
              <div class="aspect-square w-full relative overflow-hidden rounded-lg mb-3">
                {% if product.image %}
                  <a href="{% url 'goods_detail' pk=product.id %}">
                    <img src="{{ product.image.url }}"
                         alt="{{ product.name }}"
                         class="w-full h-full object-cover"
                         height=""
                         width="" />
                  </a>
                {% else %}
                  <a href="{% url 'goods_detail' pk=product.id %}">
                    <img src="{% static 'images/placeholder.png' %}"
                         alt="{{ product.name }}"
                         class="w-full h-full object-cover"
                         height=""
                         width="" />
                  </a>
                {% endif %}
              </div>
              <!-- Title and Price -->
              <div class="mb-3">
                <h3 class="text-lg font-semibold h-14 flex items-start">
                  <a href="{% url 'goods_detail' pk=product.id %}"
                     class="hover:text-orange-500 transition-colors duration-200 line-clamp-2">{{ product.name }}</a>
                </h3>
                <div class="flex items-center justify-between text-sm">
                  {% if product.discount_price %}
                    <span class="text-red-500 dark:text-red-400 font-bold">${{ product.discount_price }}</span>
                    <span class="line-through text-gray-500 dark:text-gray-400">${{ product.price }}</span>
                  {% else %}
                    <span class="text-orange-600 dark:text-orange-500 font-bold">${{ product.price }}</span>
                  {% endif %}
                </div>
              </div>
              <!-- Stock Status -->
              <div class="mb-3 text-sm text-gray-600 dark:text-gray-300">
                {% if product.stock > 0 %}
                  <span class="text-green-500 font-semibold">In Stock</span>
                {% else %}
                  <span class="text-red-500 font-semibold">Out of Stock</span>
                {% endif %}
              </div>
              <!-- Add to Cart Button -->
              <form method="post" action="{% url 'add_goods_to_cart' pk=product.id %}">
                {% csrf_token %}
                <button type="submit"
                        class="w-full bg-orange-500 hover:bg-orange-600 text-white font-semibold px-3 py-2 rounded-lg flex items-center justify-center"
                        {% if product.stock == 0 %}disabled{% endif %}>
                  <i class="fas fa-cart-plus mr-2"></i>
                  {% if product.stock > 0 %}
                    Add to Cart
                  {% else %}
                    Sold Out
                  {% endif %}
                </button>
              </form>
            </div>
          {% empty %}
            <p>No featured products available.</p>
          {% endfor %}
        </div>
        <!-- Add view more link -->
        <div class="text-right mt-4">
          <a href="{% url 'goods_listing' %}"
             class="text-orange-500 hover:text-orange-600 underline transition-colors duration-200">
            <span>View More Products</span>
            <i class="fas fa-arrow-right ml-2"></i>
          </a>
        </div>
        <!-- GSoC Announcement -->
        <div class="bg-gradient-to-r from-blue-500 to-purple-600 rounded-lg p-6 text-white shadow-lg my-8">
          <div class="flex items-center justify-between">
            <div class="flex items-center space-x-4">
              <div class="hidden sm:block">
                <img src="{% static 'images/gsoc-logo.png' %}"
                     alt="Google Summer of Code"
                     class="h-16 w-16 object-contain"
                     onerror="this.src='https://summerofcode.withgoogle.com/assets/media/gsoc-2024-badge.svg'"
                     height=""
                     width="" />
              </div>
              <div>
                <h3 class="text-xl font-bold mb-2">Join us for Google Summer of Code 2025! 🚀</h3>
                <p class="text-blue-100">
                  Alpha One Labs has applied to participate in this year's Google Summer of Code. Check out our project ideas and get involved!
                </p>
              </div>
            </div>
<<<<<<< HEAD
            <a href="https://github.com/alphaonelabs/education-website/wiki/GSOC-2025-Ideas"
               class="hidden sm:inline-flex items-center px-6 py-2 bg-white text-blue-600 rounded-full font-semibold hover:bg-blue-50 transition-colors duration-200 whitespace-nowrap">
              <span>View Ideas</span>
              <i class="fas fa-arrow-right ml-2"></i>
            </a>
          </div>
          <div class="sm:hidden mt-4">
            <a href="https://github.com/alphaonelabs/education-website/wiki/GSOC-2025-Ideas"
               class="inline-flex items-center justify-center w-full px-6 py-2 bg-white text-blue-600 rounded-full font-semibold hover:bg-blue-50 transition-colors duration-200">
              <span>View Ideas</span>
=======
            <a href="{% url 'gsoc_landing_page' %}"
               class="inline-flex items-center px-6 py-2 bg-white text-blue-600 rounded-full font-semibold hover:bg-blue-50 transition-colors duration-200 whitespace-nowrap sm:inline-flex">
              <span>Get Started with GSoC</span>
>>>>>>> f12e8620
              <i class="fas fa-arrow-right ml-2"></i>
            </a>
          </div>
        </div>
        <!-- Two cards next to each other: For Learners & For Teachers -->
        <div class="grid grid-cols-1 md:grid-cols-2 gap-4">
          <!-- For Learners -->
          <div class="border border-gray-200 dark:border-gray-700 rounded-lg p-4">
            <h3 class="text-lg font-semibold mb-2 flex items-center">
              <i class="fa-solid fa-user-graduate text-teal-600 dark:text-teal-400 mr-2"></i>
              For Learners
            </h3>
            <ul class="list-disc list-inside space-y-2 text-sm text-gray-800 dark:text-gray-200">
              <li>
                <i class="fa-solid fa-robot text-gray-600 dark:text-gray-300 mr-2"></i>
                Advanced search with AI-powered recommendations
              </li>
              <li>
                <i class="fa-solid fa-calendar-check text-gray-600 dark:text-gray-300 mr-2"></i>
                Flexible scheduling with calendar integration
              </li>
              <li>
                <i class="fa-solid fa-trophy text-gray-600 dark:text-gray-300 mr-2"></i>
                Track your progress and earn achievements
              </li>
              <li>
                <i class="fa-solid fa-users text-gray-600 dark:text-gray-300 mr-2"></i>
                Join study groups and connect with peers
              </li>
              <li>
                <i class="fa-solid fa-chalkboard-teacher text-gray-600 dark:text-gray-300 mr-2"></i>
                Access both virtual and in-person classes
              </li>
            </ul>
          </div>
          <!-- For Teachers -->
          <div class="border border-gray-200 dark:border-gray-700 rounded-lg p-4">
            <h3 class="text-lg font-semibold mb-2 flex items-center">
              <i class="fa-solid fa-chalkboard-user text-teal-600 dark:text-teal-400 mr-2"></i>
              For Teachers
            </h3>
            <ul class="list-disc list-inside space-y-2 text-sm text-gray-800 dark:text-gray-200">
              <li>
                <i class="fa-solid fa-clipboard-list text-gray-600 dark:text-gray-300 mr-2"></i>
                Comprehensive course management tools
              </li>
              <li>
                <i class="fa-solid fa-chart-line text-gray-600 dark:text-gray-300 mr-2"></i>
                Analytics and student progress tracking
              </li>
              <li>
                <i class="fa-solid fa-credit-card text-gray-600 dark:text-gray-300 mr-2"></i>
                Secure payment processing and earnings management
              </li>
              <li>
                <i class="fa-solid fa-bullhorn text-gray-600 dark:text-gray-300 mr-2"></i>
                Marketing tools to promote your courses
              </li>
              <li>
                <i class="fa-solid fa-comments text-gray-600 dark:text-gray-300 mr-2"></i>
                Direct communication with students
              </li>
            </ul>
          </div>
        </div>
      </div>
      <div class="md:w-1/3 space-y-6">
        <div class="border border-gray-200 dark:border-gray-700 rounded-lg p-4">
          <h2 class="text-xl font-semibold mb-4">
            <i class="fa-solid fa-chalkboard-user mr-2"></i>
            Teach a Course
          </h2>
          <form method="post" class="space-y-4">
            {% csrf_token %}
            {% if not user.is_authenticated or not user.profile.is_teacher %}
              {% if request.user.is_authenticated %}
                <input type="hidden" name="email" value="{{ user.email }}" />
              {% else %}
                <div>
                  <label for="email" class="block text-sm font-medium mb-1">Email</label>
                  <input type="email"
                         id="email"
                         name="email"
                         class="block w-full border {% if form.email.errors %}border-red-500 dark:border-red-500{% else %}border-gray-300 dark:border-gray-600{% endif %} rounded p-2 focus:outline-none focus:ring-2 focus:ring-teal-300 dark:focus:ring-teal-800 bg-white dark:bg-gray-800"
                         placeholder="your.email@example.com"
                         value="{{ form.email.value|default:'' }}"
                         required />
                  {% if form.email.errors %}
                    <p class="mt-1 text-sm text-red-600 dark:text-red-400">{{ form.email.errors|join:", " }}</p>
                  {% endif %}
                </div>
              {% endif %}
            {% endif %}
            <div>
              <label for="subject" class="block text-sm font-medium mb-1">Subject</label>
              <input type="text"
                     id="subject"
                     name="subject"
                     class="block w-full border {% if form.subject.errors %}border-red-500 dark:border-red-500{% else %}border-gray-300 dark:border-gray-600{% endif %} rounded p-2 focus:outline-none focus:ring-2 focus:ring-teal-300 dark:focus:ring-teal-800 bg-white dark:bg-gray-800"
                     placeholder="Your subject to teach"
                     value="{{ form.subject.value|default:'' }}"
                     required />
              {% if form.subject.errors %}
                <p class="mt-1 text-sm text-red-600 dark:text-red-400">{{ form.subject.errors|join:", " }}</p>
              {% endif %}
            </div>
            <div>
              <label for="captcha" class="block text-sm font-medium mb-1">Verification</label>
              <div class="{% if form.captcha.errors %}border border-red-500 dark:border-red-500 rounded p-2{% endif %}">
                {{ form.captcha }}
              </div>
              {% if form.captcha.errors %}
                <p class="mt-1 text-sm text-red-600 dark:text-red-400">{{ form.captcha.errors|join:", " }}</p>
              {% endif %}
            </div>
            <button type="submit"
                    class="bg-orange-500 hover:bg-orange-600 text-white font-semibold px-4 py-2 rounded-full flex items-center">
              <i class="fa-solid fa-arrow-right-to-bracket mr-2"></i> Continue
            </button>
          </form>
        </div>
        <!-- Progress Trackers Dashboard -->
        {% if user.is_authenticated %}
          <div class="bg-white dark:bg-gray-800 rounded-lg shadow-lg p-6 mb-6">
            <h2 class="text-xl font-semibold text-gray-700 dark:text-gray-300 mb-4 flex items-center">
              <i class="fa-solid fa-chart-line text-blue-600 dark:text-blue-400 mr-2"></i>
              Progress Trackers
            </h2>
            {% if user.progress_trackers.exists %}
              <div class="space-y-4">
                {% for tracker in user.progress_trackers.all|slice:":3" %}
                  <div>
                    <div class="flex justify-between mb-1">
                      <span class="text-gray-700 dark:text-gray-300">{{ tracker.title }}</span>
                      <span class="text-gray-600 dark:text-gray-400">{{ tracker.percentage }}%</span>
                    </div>
                    <div class="w-full bg-gray-200 dark:bg-gray-700 rounded-full h-3">
                      <div class="bg-{{ tracker.color }} h-3 rounded-full"
                           style="width: {{ tracker.percentage }}%"></div>
                    </div>
                  </div>
                {% endfor %}
              </div>
              <div class="mt-4 text-center">
                <a href="{% url 'tracker_list' %}"
                   class="text-blue-600 hover:text-blue-800 dark:text-blue-400 inline-flex items-center">
                  <span>View All Trackers</span>
                  <i class="fas fa-arrow-right ml-2 text-xs"></i>
                </a>
              </div>
            {% else %}
              <p class="text-gray-600 dark:text-gray-400 mb-4">You haven't created any progress trackers yet.</p>
              <div class="text-center">
                <a href="{% url 'create_tracker' %}"
                   class="bg-blue-600 hover:bg-blue-700 text-white px-4 py-2 rounded-lg inline-flex items-center justify-center">
                  <i class="fas fa-plus mr-2"></i>
                  Create Your First Tracker
                </a>
              </div>
            {% endif %}
          </div>
        {% endif %}
        <!-- Weekly Challenge -->
        <div class="border border-gray-200 dark:border-gray-700 rounded-lg p-6 shadow-lg bg-white dark:bg-gray-800">
          <h2 class="text-xl font-semibold mb-4 flex items-center">
            <span class="mr-2">🏆</span> Weekly Challenge
          </h2>
          {% if current_challenge %}
            <div class="text-left">
              <p class="text-lg font-semibold mb-2">Challenge Name:</p>
              <p class="text-gray-700 dark:text-gray-300 mb-4">{{ current_challenge.title }}</p>
              <p class="text-lg font-semibold mb-2">Details:</p>
              <p class="text-gray-700 dark:text-gray-300 mb-4">{{ current_challenge.description }}</p>
              <p class="text-lg font-semibold mb-2">Duration:</p>
              <p class="text-gray-600 dark:text-gray-400 mb-6">
                {{ current_challenge.start_date }} to {{ current_challenge.end_date }}
              </p>
              {% if user.is_authenticated %}
                <a href="{% url 'challenge_submit' current_challenge.week_number %}"
                   class="inline-block bg-teal-600 text-white px-5 py-2.5 rounded-lg hover:bg-teal-700 transition-shadow shadow-md">
                  Complete My Challenge
                </a>
              {% else %}
                <p class="text-red-600 dark:text-red-400 mt-4">Please log in to submit your result.</p>
              {% endif %}
            </div>
          {% else %}
            <p class="text-left text-gray-500 dark:text-gray-400">No challenge available for this week.</p>
          {% endif %}
        </div>
        <!-- Recent Forum Post -->
        <div class="border border-gray-200 dark:border-gray-700 rounded-lg p-4">
          <h2 class="text-lg font-semibold mb-2 flex items-center">
            <i class="fa-solid fa-comments text-purple-600 dark:text-purple-400 mr-2"></i>
            Recent Forum Post
          </h2>
          <p class="text-sm">
            <strong class="block text-gray-900 dark:text-gray-200 mb-1">{{ latest_topic.title|default:"How to get started with advanced mathematics?" }}</strong>
            "{{ latest_topic.content|default:"I'm looking for resources on group theory and number theory. Any recommendations?" }}" — <em>posted by {{ latest_topic.author.username|default:"user123" }}</em>
          </p>
          <a href="{% if latest_topic %}{% url 'forum_topic' latest_topic.category.slug latest_topic.id %}{% else %}{% url 'forum_categories' %}{% endif %}"
             class="text-orange-500 dark:text-orange-400 text-sm hover:underline inline-block mt-2">View Discussion →</a>
        </div>
        <!-- Recent Blog Post -->
        <div class="border border-gray-200 dark:border-gray-700 rounded-lg p-4">
          <h2 class="text-lg font-semibold mb-2 flex items-center">
            <i class="fa-solid fa-blog text-red-600 dark:text-red-400 mr-2"></i>
            Recent Blog Post
          </h2>
          <p class="text-sm">
            <strong class="block text-gray-900 dark:text-gray-200 mb-1">{{ latest_post.title|default:"The Future of Online Education" }}</strong>
            {{ latest_post.excerpt|default:"Learn how new technologies are shaping the way we teach and learn, including AI-driven insights and personalized curriculum..." }}
          </p>
          <a href="{% if latest_post %}{% url 'blog_detail' latest_post.slug %}{% else %}{% url 'blog_list' %}{% endif %}"
             class="text-orange-500 dark:text-orange-400 text-sm hover:underline inline-block mt-2">Read More →</a>
        </div>
        <!-- Success Stories -->
        <div class="border border-gray-200 dark:border-gray-700 rounded-lg p-4">
          <h2 class="text-lg font-semibold mb-2 flex items-center">
            <i class="fa-solid fa-trophy text-yellow-600 dark:text-yellow-400 mr-2"></i>
            Success Story
          </h2>
          <p class="text-sm">
            <strong class="block text-gray-900 dark:text-gray-200 mb-1">{{ latest_success_story.title|default:"From Beginner to Expert in 3 Months" }}</strong>
            {{ latest_success_story.excerpt|default:"Discover how our platform helped a complete beginner transform into a confident expert through personalized learning paths and dedicated mentorship..." }}
          </p>
          <a href="{% if latest_success_story %}{% url 'success_story_detail' latest_success_story.slug %}{% else %}{% url 'success_story_list' %}{% endif %}"
             class="text-orange-500 dark:text-orange-400 text-sm hover:underline inline-block mt-2">Read More →</a>
        </div>
        <!-- Recent Contributors -->
        <div class="border border-gray-200 dark:border-gray-700 rounded-lg p-4">
          <h2 class="text-lg font-semibold mb-4 flex items-center">
            <i class="fa-solid fa-code-pull-request text-purple-600 dark:text-purple-400 mr-2"></i>
            Recent Code Contributions
          </h2>
          <div class="space-y-4" id="recent-contributors">
            <!-- Contributors will be loaded via JavaScript -->
            <div class="animate-pulse space-y-3">
              {% for i in "123456789"|make_list %}
                <div class="flex items-center space-x-3">
                  <div class="w-10 h-10 bg-gray-200 dark:bg-gray-700 rounded-full"></div>
                  <div class="flex-1">
                    <div class="h-4 bg-gray-200 dark:bg-gray-700 rounded w-3/4"></div>
                    <div class="h-3 bg-gray-200 dark:bg-gray-700 rounded w-1/2 mt-2"></div>
                  </div>
                </div>
              {% endfor %}
            </div>
          </div>
          <script>
              // Fetch recent contributors from GitHub API
              fetch('https://api.github.com/repos/AlphaOneLabs/education-website/pulls?state=all&per_page=10')
                  .then(response => response.json())
                  .then(pulls => {
                      const container = document.getElementById('recent-contributors');
                      container.innerHTML = ''; // Clear loading state

                      pulls.forEach(pull => {
                          const date = new Date(pull.created_at).toLocaleDateString();
                          const div = document.createElement('div');
                          div.className = 'flex items-center space-x-3 p-2 hover:bg-gray-50 dark:hover:bg-gray-800 rounded-lg transition-colors duration-200';
                          div.innerHTML = `
                    <img src="${pull.user.avatar_url}" alt="${pull.user.login}" class="w-10 h-10 rounded-full" loading="lazy" />
                    <div class="flex-1 min-w-0">
                      <a href="${pull.html_url}" target="_blank" class="text-sm font-medium text-gray-900 dark:text-gray-100 hover:text-orange-500 dark:hover:text-orange-400 truncate block">
                        ${pull.title}
                      </a>
                      <p class="text-xs text-gray-500 dark:text-gray-400">
                        by <span class="font-medium">${pull.user.login}</span> · PR #${pull.number} · ${date}
                      </p>
                    </div>
                  `;
                          container.appendChild(div);
                      });
                  })
                  .catch(error => {
                      const container = document.getElementById('recent-contributors');
                      container.innerHTML = `
                  <div class="text-sm text-gray-600 dark:text-gray-400 text-center py-4">
                    <i class="fas fa-exclamation-circle text-red-500 mr-2"></i>
                    Failed to load recent contributors. Please try again later.
                  </div>
                `;
                      console.error('Error fetching contributors:', error);
                  });
          </script>
          <!-- Contributor Callout -->
          <div class="mt-4 p-4 border border-blue-200 dark:border-blue-800 rounded-lg bg-blue-50 dark:bg-blue-900/50">
            <p class="text-sm text-blue-800 dark:text-blue-200">
              <i class="fas fa-code mr-2"></i>
              Are you a coder? Get involved and help shape the future of education!
              <a href="https://github.com/AlphaOneLabs/education-website/blob/main/CONTRIBUTING.md"
                 class="inline-flex items-center text-blue-600 dark:text-blue-400 hover:underline ml-1">
                View contributor guidelines
                <i class="fas fa-arrow-right ml-1 text-xs"></i>
              </a>
            </p>
          </div>
        </div>
        <!-- Referral Program -->
        <div class="border border-gray-200 dark:border-gray-700 rounded-lg p-4 mt-6">
          <h2 class="text-lg font-semibold mb-4 flex items-center">
            <i class="fa-solid fa-gift text-purple-600 dark:text-purple-400 mr-2"></i>
            Referral Program
          </h2>
          <div class="space-y-4">
            <div class="bg-gradient-to-r from-purple-50 to-blue-50 dark:from-purple-900/30 dark:to-blue-900/30 rounded-lg p-4 border border-purple-100 dark:border-purple-800">
              <h3 class="font-medium mb-2 text-purple-800 dark:text-purple-200">Share and Earn!</h3>
              <p class="text-sm text-gray-600 dark:text-gray-300 mb-3">
                {% if user.is_authenticated %}
                  {% if user.profile.is_teacher %}
                    Get your first student and receive a $5 bonus! Share your unique referral link:
                  {% else %}
                    Get $5 when someone you refer enrolls in their first course! Share your unique referral link:
                  {% endif %}
                {% else %}
                  Join our community and start earning rewards through our referral program!
                {% endif %}
              </p>
              {% if user.is_authenticated %}
                <div class="flex items-center space-x-2">
                  <input type="text"
                         value="{{ request.scheme }}://{{ request.get_host }}{% url 'index' %}?ref={{ user.profile.referral_code }}"
                         class="text-sm bg-white dark:bg-gray-800 border border-gray-300 dark:border-gray-600 rounded px-3 py-1.5 flex-1"
                         readonly
                         id="referralLink" />
                  <button onclick="copyReferralLink()"
                          class="bg-purple-600 hover:bg-purple-700 text-white px-3 py-1.5 rounded text-sm">
                    <i class="fas fa-copy mr-1"></i>
                    Copy
                  </button>
                </div>
                <div class="mt-4 flex items-center justify-between">
                  <p class="text-xs text-gray-500 dark:text-gray-400">
                    <i class="fas fa-info-circle mr-1"></i>
                    Your total referral earnings: ${{ user.profile.referral_earnings|default:"0" }}
                  </p>
                </div>
              {% else %}
                <a href="{% url 'account_signup' %}"
                   class="inline-flex items-center bg-purple-600 hover:bg-purple-700 text-white px-4 py-2 rounded-lg text-sm">
                  <i class="fas fa-user-plus mr-2"></i>
                  Sign Up to Start Earning
                </a>
              {% endif %}
              <!-- Mini Leaderboard -->
              <div class="mt-4 border-t border-purple-100 dark:border-purple-800 pt-4">
                <h4 class="text-sm font-semibold text-purple-800 dark:text-purple-200 mb-3">
                  <i class="fas fa-crown text-yellow-500 mr-2"></i>
                  Top Referrers
                </h4>
                <div class="space-y-2">
                  {% for referrer in top_referrers %}
                    <div class="flex items-center justify-between text-sm {% if forloop.counter == 1 %}text-yellow-600 dark:text-yellow-400 font-medium{% endif %}">
                      <div class="flex items-center space-x-2">
                        <span class="w-5 text-center">
                          {% if forloop.counter == 1 %}
                            👑
                          {% elif forloop.counter == 2 %}
                            🥈
                          {% elif forloop.counter == 3 %}
                            🥉
                          {% else %}
                            {{ forloop.counter }}
                          {% endif %}
                        </span>
                        <span>{{ referrer.user.username }}</span>
                      </div>
                      <div class="flex items-center space-x-4 text-xs text-gray-500 dark:text-gray-400">
                        <span title="Signups"><i class="fas fa-user-plus mr-1"></i>{{ referrer.total_signups }}</span>
                        <span title="Enrollments"><i class="fas fa-graduation-cap mr-1"></i>{{ referrer.total_enrollments }}</span>
                        <span title="Clicks"><i class="fas fa-mouse-pointer mr-1"></i>{{ referrer.total_clicks }}</span>
                      </div>
                    </div>
                  {% empty %}
                    <p class="text-sm text-gray-500 dark:text-gray-400 text-center">No referrals yet. Be the first!</p>
                  {% endfor %}
                </div>
              </div>
            </div>
          </div>
          <script>
              function copyReferralLink() {
                  const linkInput = document.getElementById('referralLink');
                  linkInput.select();
                  document.execCommand('copy');

                  // Show a temporary success message
                  const button = event.target.closest('button');
                  const originalText = button.innerHTML;
                  button.innerHTML = '<i class="fas fa-check mr-1"></i>Copied!';
                  button.classList.add('bg-green-600');

                  setTimeout(() => {
                      button.innerHTML = originalText;
                      button.classList.remove('bg-green-600');
                  }, 2000);
              }
          </script>
        </div>
      </div>
    </div>
  </main>
{% endblock content %}<|MERGE_RESOLUTION|>--- conflicted
+++ resolved
@@ -247,7 +247,6 @@
                 </p>
               </div>
             </div>
-<<<<<<< HEAD
             <a href="https://github.com/alphaonelabs/education-website/wiki/GSOC-2025-Ideas"
                class="hidden sm:inline-flex items-center px-6 py-2 bg-white text-blue-600 rounded-full font-semibold hover:bg-blue-50 transition-colors duration-200 whitespace-nowrap">
               <span>View Ideas</span>
@@ -258,11 +257,9 @@
             <a href="https://github.com/alphaonelabs/education-website/wiki/GSOC-2025-Ideas"
                class="inline-flex items-center justify-center w-full px-6 py-2 bg-white text-blue-600 rounded-full font-semibold hover:bg-blue-50 transition-colors duration-200">
               <span>View Ideas</span>
-=======
             <a href="{% url 'gsoc_landing_page' %}"
                class="inline-flex items-center px-6 py-2 bg-white text-blue-600 rounded-full font-semibold hover:bg-blue-50 transition-colors duration-200 whitespace-nowrap sm:inline-flex">
               <span>Get Started with GSoC</span>
->>>>>>> f12e8620
               <i class="fas fa-arrow-right ml-2"></i>
             </a>
           </div>

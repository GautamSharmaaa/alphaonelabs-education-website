import re
from typing import Any, ClassVar, Dict

from allauth.account.forms import LoginForm, SignupForm
from captcha.fields import CaptchaField
from django import forms
from django.contrib.auth import authenticate
from django.contrib.auth.models import User
from django.core.validators import FileExtensionValidator
from django.db import IntegrityError
from django.utils import timezone
from django.utils.crypto import get_random_string
from django.utils.text import slugify
from django.utils.translation import gettext_lazy as _
from markdownx.fields import MarkdownxFormField

from .models import (
    Achievement,
    Avatar,
    BlogPost,
    ChallengeSubmission,
    Course,
    CourseMaterial,
    EducationalVideo,
    ForumCategory,
    Goods,
    GradeableLink,
    LinkGrade,
    MembershipPlan,
    Meme,
    NotificationPreference,
    PeerChallenge,
    PeerChallengeInvitation,
    ProductImage,
    Profile,
    ProgressTracker,
    Quiz,
    QuizOption,
    QuizQuestion,
    Review,
    Session,
    Storefront,
    StudyGroup,
    Subject,
    SuccessStory,
    TeamGoal,
    TeamInvite,
    WaitingRoom,
)
from .referrals import handle_referral
from .widgets import (
    TailwindCaptchaTextInput,
    TailwindCheckboxInput,
    TailwindDateTimeInput,
    TailwindEmailInput,
    TailwindFileInput,
    TailwindInput,
    TailwindJSONWidget,
    TailwindNumberInput,
    TailwindSelect,
    TailwindTextarea,
)

__all__ = [
    "UserRegistrationForm",
    "ProfileForm",
    "ChallengeSubmissionForm",
    "CourseCreationForm",
    "CourseForm",
    "PeerChallengeForm",
    "PeerChallengeInvitationForm",
    "SessionForm",
    "ReviewForm",
    "CourseMaterialForm",
    "TeacherSignupForm",
    "ProfileUpdateForm",
    "CustomLoginForm",
    "LearnForm",
    "TeachForm",
    "InviteStudentForm",
    "ForumCategoryForm",
    "ForumTopicForm",
    "BlogPostForm",
    "MessageTeacherForm",
    "FeedbackForm",
    "GoodsForm",
    "StorefrontForm",
    "EducationalVideoForm",
    "ProgressTrackerForm",
    "SuccessStoryForm",
    "TeamGoalForm",
    "TeamInviteForm",
    "MemeForm",
    "QuizForm",
    "QuizQuestionForm",
    "QuizOptionFormSet",
    "TakeQuizForm",
    "AvatarForm",
    "GradeableLinkForm",
    "LinkGradeForm",
    "AwardAchievementForm",
    "StudyGroupForm",
    "MembershipPlanForm",
]


class AccountDeleteForm(forms.Form):
    password = forms.CharField(
        label=_("Password"),
        strip=False,
        widget=forms.PasswordInput(attrs={"autocomplete": "current-password"}),
        help_text=_("Enter your password to confirm account deletion."),
    )

    def __init__(self, user, *args, **kwargs):
        self.user = user
        super().__init__(*args, **kwargs)

    def clean_password(self):
        password = self.cleaned_data.get("password")
        if not authenticate(username=self.user.username, password=password):
            raise forms.ValidationError(_("Your password was entered incorrectly. Please enter it again."))
        return password


class UserRegistrationForm(SignupForm):
    first_name = forms.CharField(
        max_length=30,
        required=True,
        widget=TailwindInput(attrs={"placeholder": "First Name"}),
    )
    last_name = forms.CharField(
        max_length=30,
        required=True,
        widget=TailwindInput(attrs={"placeholder": "Last Name"}),
    )
    is_teacher = forms.BooleanField(
        required=False,
        label="Register as a teacher",
        widget=TailwindCheckboxInput(),
    )
    referral_code = forms.CharField(
        max_length=20,
        required=False,
        widget=TailwindInput(attrs={"placeholder": "Enter referral code"}),
        help_text="Optional - Enter a referral code if you have one",
    )
    how_did_you_hear_about_us = forms.CharField(
        max_length=500,
        required=False,
        widget=TailwindTextarea(
            attrs={"rows": 2, "placeholder": "How did you hear about us? You can enter text or a link."}
        ),
        help_text="Optional - Tell us how you found us. You can enter text or a link.",
    )
    captcha = CaptchaField(widget=TailwindCaptchaTextInput)
    # NEW: Add radio buttons for profile visibility.
    is_profile_public = forms.TypedChoiceField(
        required=True,
        choices=(("True", "Public"), ("False", "Private")),
        coerce=lambda x: x == "True",  # Convert string to Boolean.
        widget=forms.RadioSelect,
        label="Profile Visibility",
        help_text="Select whether your profile details will be public or private.",
    )

    def __init__(self, *args, **kwargs):
        request = kwargs.pop("request", None)
        super().__init__(*args, **kwargs)

        # Update email field widget.
        self.fields["email"].widget = TailwindEmailInput(
            attrs={
                "placeholder": "your.email@example.com",
                "value": self.initial.get("email", ""),
            }
        )
        # Update password field widget.
        self.fields["password1"].widget = TailwindInput(
            attrs={
                "type": "password",
                "placeholder": "Choose a secure password",
                "class": (
                    "block w-full border rounded p-2 focus:outline-none focus:ring-2 "
                    "focus:ring-teal-300 dark:focus:ring-teal-800 bg-white dark:bg-gray-800 "
                    "border-gray-300 dark:border-gray-600 text-gray-900 dark:text-white"
                ),
            }
        )

        # Handle referral code from POST data or session.
        if self.data:  # If form was submitted.
            referral_code = self.data.get("referral_code")
            if referral_code:
                self.fields["referral_code"].initial = referral_code
        elif request and request.session.get("referral_code"):
            referral_code = request.session.get("referral_code")
            self.fields["referral_code"].initial = referral_code
            self.initial["referral_code"] = referral_code

        # Preserve values on form errors.
        if self.data:
            for field_name in ["first_name", "last_name", "email", "referral_code", "username"]:
                if field_name in self.data and field_name in self.fields:
                    self.fields[field_name].widget.attrs["value"] = self.data[field_name]

            # Initialize how_did_you_hear_about_us if provided
            if "how_did_you_hear_about_us" in self.data:
                self.fields["how_did_you_hear_about_us"].initial = self.data["how_did_you_hear_about_us"]

        # Set a default for the new field if not provided.
        if "is_profile_public" not in self.initial:
            self.initial["is_profile_public"] = "False"  # Default to Private.

    def clean_username(self):
        username = self.cleaned_data.get("username")
        if username:
            try:
                User.objects.get(username=username)
                raise forms.ValidationError("This username is already taken. Please choose a different one.")
            except User.DoesNotExist:
                return username
        return username

    def clean_email(self):
        email = self.cleaned_data.get("email", "").lower()
        if email:
            from allauth.account.utils import filter_users_by_email

            users = filter_users_by_email(email)
            if users:
                raise forms.ValidationError(
                    "There was a problem with your signup. Please try again with a different email address or login."
                )
        return email

    def clean_referral_code(self):
        referral_code = self.cleaned_data.get("referral_code")
        if referral_code:
            if not Profile.objects.filter(referral_code=referral_code).exists():
                raise forms.ValidationError("Invalid referral code. Please check and try again.")
        return referral_code

    def save(self, request):
        # Create the user using Allauth's default behavior.
        try:
            user = super().save(request)
        except IntegrityError:
            raise forms.ValidationError("This username is already taken. Please choose a different one.")
        except ValueError:
            raise forms.ValidationError(
                "There was a problem with your signup. Please try again with a different email address or login."
            )

        user.first_name = self.cleaned_data["first_name"]
        user.last_name = self.cleaned_data["last_name"]
        user.save()

        # Update the profile with the new radio button value.
        user.profile.is_profile_public = self.cleaned_data.get("is_profile_public")
        # Save how_did_you_hear_about_us
        user.profile.how_did_you_hear_about_us = self.cleaned_data.get("how_did_you_hear_about_us", "")
        user.profile.save()

        # Update teacher flag if provided.
        if self.cleaned_data.get("is_teacher"):
            user.profile.is_teacher = True
            user.profile.save()

        # Handle referral code if provided.
        referral_code = self.cleaned_data.get("referral_code")
        if referral_code:
            handle_referral(user, referral_code)

        # Ensure email verification is sent
        from allauth.account.models import EmailAddress

        email_address = EmailAddress.objects.get_for_user(user, user.email)
        if not email_address.verified:
            email_address.send_confirmation(request)

        return user


class AwardAchievementForm(forms.Form):
    student = forms.ModelChoiceField(
        queryset=User.objects.none(),
        empty_label="Select a student",
        widget=TailwindSelect(),
    )

    achievement_type = forms.ChoiceField(choices=Achievement.TYPES, widget=TailwindSelect())

    course = forms.ModelChoiceField(
        queryset=Course.objects.all(),
        empty_label="Select a course (optional)",
        required=False,
        widget=TailwindSelect(),
    )

    title = forms.CharField(max_length=100, widget=TailwindInput())

    description = forms.CharField(
        widget=TailwindTextarea(attrs={"rows": 3}),
        required=False,
    )

    badge_icon = forms.ChoiceField(
        choices=Achievement.BADGE_ICONS,
        widget=TailwindSelect(),
    )

    def __init__(self, *args, **kwargs):
        teacher = kwargs.pop("teacher", None)
        super().__init__(*args, **kwargs)

        if teacher:
            teacher_courses = Course.objects.filter(teacher=teacher)
            student_ids = []
            for course in teacher_courses:
                student_ids.extend(course.enrollments.filter(status="approved").values_list("student_id", flat=True))

            self.fields["student"].queryset = User.objects.filter(id__in=student_ids)
            self.fields["course"].queryset = teacher_courses

    def clean(self):
        cleaned_data = super().clean()
        if self.fields["student"].queryset.count() == 0:
            raise forms.ValidationError("You don't have any students in your courses who can receive achievements.")
        return cleaned_data


class ProfileForm(forms.ModelForm):
    class Meta:
        model = Profile
        fields = ("bio", "expertise")
        widgets = {
            "bio": TailwindTextarea(attrs={"rows": 4}),
            "expertise": TailwindInput(attrs={"placeholder": "Your areas of expertise"}),
        }


class CourseCreationForm(forms.ModelForm):
    class Meta:
        model = Course
        fields = (
            "title",
            "description",
            "image",
            "learning_objectives",
            "prerequisites",
            "price",
            "allow_individual_sessions",
            "max_students",
            "subject",
            "level",
            "tags",
        )
        widgets = {
            "description": forms.Textarea(attrs={"rows": 4}),
            "image": TailwindFileInput(
                attrs={
                    "accept": "image/*",
                    "help_text": "Course image must be 300x150 pixels",
                }
            ),
            "learning_objectives": forms.Textarea(attrs={"rows": 4}),
            "prerequisites": forms.Textarea(attrs={"rows": 4}),
            "allow_individual_sessions": TailwindCheckboxInput(
                attrs={"help_text": ("Allow students to register for individual sessions")}
            ),
            "tags": forms.TextInput(attrs={"placeholder": "Enter comma-separated tags"}),
        }

    def clean_price(self):
        price = self.cleaned_data.get("price")
        if price < 0:
            raise forms.ValidationError("Price must be greater than or equal to zero")
        return price

    def clean_max_students(self):
        max_students = self.cleaned_data.get("max_students")
        if max_students <= 0:
            msg = "Maximum number of students must be greater than zero"
            raise forms.ValidationError(msg)
        return max_students

    def clean_title(self):
        title = self.cleaned_data.get("title")
        if not title:
            raise forms.ValidationError("Title is required")

        # Check if title contains valid characters for slugification
        if not re.match(r"^[\w\s-]+$", title):
            raise forms.ValidationError("Title can only contain letters, numbers, spaces, and hyphens")

        # Check if a course with this slug already exists
        slug = slugify(title)
        if Course.objects.filter(slug=slug).exists():
            raise forms.ValidationError("A course with a similar title already exists.")

        return title


class CourseForm(forms.ModelForm):
    description = MarkdownxFormField(
        label="Description", help_text="Use markdown for formatting. You can use **bold**, *italic*, lists, etc."
    )
    learning_objectives = MarkdownxFormField(
        label="Learning Objectives",
        help_text="Use markdown for formatting. List your objectives using - or * for bullet points.",
    )
    prerequisites = MarkdownxFormField(
        label="Prerequisites",
        help_text="Use markdown for formatting. List prerequisites using - or * for bullet points.",
        required=False,
    )

    class Meta:
        model = Course
        fields = [
            "title",
            "description",
            "image",
            "learning_objectives",
            "prerequisites",
            "price",
            "allow_individual_sessions",
            "invite_only",
            "max_students",
            "subject",
            "level",
            "tags",
        ]
        widgets = {
            "title": TailwindInput(),
            "description": TailwindTextarea(attrs={"rows": 4}),
            "image": TailwindFileInput(
                attrs={
                    "accept": "image/*",
                    "help_text": "Course image must be 300x150 pixels",
                }
            ),
            "learning_objectives": TailwindTextarea(attrs={"rows": 4}),
            "prerequisites": TailwindTextarea(attrs={"rows": 4}),
            "price": TailwindNumberInput(attrs={"min": "0", "step": "0.01"}),
            "allow_individual_sessions": TailwindCheckboxInput(
                attrs={"help_text": ("Allow students to register for individual sessions")}
            ),
            "invite_only": TailwindCheckboxInput(
                attrs={"help_text": ("If enabled, students can only enroll with an invitation")}
            ),
            "max_students": TailwindNumberInput(attrs={"min": "1"}),
            "subject": TailwindSelect(),
            "level": TailwindSelect(),
            "tags": TailwindInput(attrs={"placeholder": "Enter comma-separated tags"}),
        }

    def clean_max_students(self):
        max_students = self.cleaned_data.get("max_students")
        if max_students <= 0:
            msg = "Maximum number of students must be greater than zero"
            raise forms.ValidationError(msg)
        return max_students


class SessionForm(forms.ModelForm):
    class Meta:
        model = Session
        fields = [
            "title",
            "description",
            "start_time",
            "end_time",
            "is_virtual",
            "meeting_link",
            "location",
            "price",
            "enable_rollover",
            "rollover_pattern",
            "teaching_style",
        ]
        widgets = {
            "title": TailwindInput(),
            "description": TailwindTextarea(attrs={"rows": 4}),
            "start_time": TailwindDateTimeInput(),
            "end_time": TailwindDateTimeInput(),
            "is_virtual": TailwindCheckboxInput(),
            "meeting_link": TailwindInput(attrs={"type": "url"}),
            "location": TailwindInput(),
            "teaching_style": TailwindSelect(),
            "price": TailwindNumberInput(
                attrs={
                    "min": "0",
                    "step": "0.01",
                    "help_text": ("Price for individual session registration"),
                }
            ),
            "enable_rollover": TailwindCheckboxInput(),
            "rollover_pattern": TailwindSelect(),
        }
        help_texts = {
            "start_time": "Click to select the session start date and time",
            "end_time": "Click to select the session end date and time",
            "enable_rollover": "Enable automatic date rollover if no students are enrolled",
            "rollover_pattern": "How often to roll over the session dates",
        }

    def clean(self):
        cleaned_data = super().clean()
        is_virtual = cleaned_data.get("is_virtual")
        meeting_link = cleaned_data.get("meeting_link")
        location = cleaned_data.get("location")
        start_time = cleaned_data.get("start_time")
        end_time = cleaned_data.get("end_time")
        price = cleaned_data.get("price")

        if start_time and end_time and end_time <= start_time:
            self.add_error("end_time", "End time must be after start time.")

        if is_virtual and not meeting_link:
            msg = "Meeting link is required for virtual sessions."
            self.add_error("meeting_link", msg)
        elif not is_virtual and not location:
            msg = "Location is required for in-person sessions."
            self.add_error("location", msg)

        if price is not None and price < 0:
            self.add_error("price", "Price cannot be negative.")

        return cleaned_data


class ReviewForm(forms.ModelForm):
    class Meta:
        model = Review
        fields = ("rating", "comment")
        widgets = {
            "rating": TailwindNumberInput(attrs={"min": "1", "max": "5"}),
            "comment": TailwindTextarea(attrs={"rows": 4}),
        }


class CourseMaterialForm(forms.ModelForm):
    class Meta:
        model = CourseMaterial
        fields = (
            "title",
            "description",
            "material_type",
            "file",
            "external_url",
            "session",
            "is_downloadable",
            "order",
        )
        widgets = {
            "title": TailwindInput(),
            "description": TailwindTextarea(attrs={"rows": 3}),
            "material_type": TailwindSelect(),
            "file": TailwindFileInput(),
            "external_url": TailwindInput(attrs={"placeholder": "Enter video URL"}),  # Add widget for external_url
            "session": TailwindSelect(),
            "is_downloadable": TailwindCheckboxInput(),
            "order": TailwindNumberInput(attrs={"min": 0}),
        }
        labels = {
            "external_url": "External URL",  # Update label
        }

    def __init__(self, *args, course=None, **kwargs):
        super().__init__(*args, **kwargs)
        if course:
            self.fields["session"].queryset = course.sessions.all()


class TeacherSignupForm(forms.Form):
    email = forms.EmailField(widget=TailwindEmailInput())
    username = forms.CharField(
        max_length=150,
        widget=TailwindInput(attrs={"placeholder": "Choose a username"}),
        help_text="This will be your unique identifier on the platform.",
    )
    subject = forms.CharField(max_length=100, widget=TailwindInput())
    captcha = CaptchaField(widget=TailwindCaptchaTextInput)

    def clean_username(self):
        username = self.cleaned_data.get("username")
        if User.objects.filter(username=username).exists():
            raise forms.ValidationError("This username is already taken. Please choose a different one.")
        return username

    def save(self):
        email = self.cleaned_data["email"]
        username = self.cleaned_data["username"]
        subject_name = self.cleaned_data["subject"]

        random_password = get_random_string(length=30)
        try:
            user = User.objects.create_user(username=username, email=email, password=random_password)
        except IntegrityError:
            raise forms.ValidationError("This username is already taken. Please try again with a different username.")

        # Set user as teacher
        profile = user.profile
        profile.is_teacher = True
        profile.save()

        # Create subject
        subject, created = Subject.objects.get_or_create(
            name=subject_name,
            defaults={
                "slug": slugify(subject_name),
                "description": f"Courses about {subject_name}",
            },
        )

        return user, subject


class ProfileUpdateForm(forms.ModelForm):
    username = forms.CharField(
        max_length=150,
        required=True,
        widget=TailwindInput(),
        help_text="This is your public username that will be visible to other users",
    )
    first_name = forms.CharField(
        max_length=30, required=False, widget=TailwindInput(), help_text="Your real name will not be shown publicly"
    )
    last_name = forms.CharField(
        max_length=30, required=False, widget=TailwindInput(), help_text="Your real name will not be shown publicly"
    )
    email = forms.EmailField(
        required=True, widget=TailwindEmailInput(), help_text="Your email will not be shown publicly"
    )
    bio = forms.CharField(
        required=False,
        widget=TailwindTextarea(attrs={"rows": 4}),
        help_text="Tell us about yourself - this will be visible if your profile is public",
    )
    expertise = forms.CharField(
        required=False,
        widget=TailwindInput(),
        help_text=(
            "List your areas of expertise (e.g. Python, Machine Learning, Web Development) - "
            "this will be visible if your profile is public"
        ),
    )
    avatar = forms.ImageField(
        required=False,
        widget=TailwindFileInput(),
        help_text="Upload a profile picture (will be cropped to a square and resized to 200x200 pixels)",
    )
    is_profile_public = forms.TypedChoiceField(
        required=True,
        choices=(("True", "Public"), ("False", "Private")),
        coerce=lambda x: x == "True",
        widget=forms.RadioSelect,
        help_text="Select whether your profile details are public or private.",
    )

    class Meta:
        model = User
        fields = ["username", "first_name", "last_name", "email"]

    def __init__(self, *args, **kwargs):
        super().__init__(*args, **kwargs)
        if self.instance:
            try:
                profile = self.instance.profile
                self.fields["bio"].initial = profile.bio
                self.fields["expertise"].initial = profile.expertise
                # Set initial value as a string.
                self.initial["is_profile_public"] = "True" if profile.is_profile_public else "False"
            except Profile.DoesNotExist:
                pass

    def clean_username(self):
        username = self.cleaned_data["username"]
        if User.objects.exclude(pk=self.instance.pk).filter(username=username).exists():
            raise forms.ValidationError("This username is already taken. Please choose a different one.")
        return username

    def save(self, commit=True):
        user = super().save(commit=False)
        if commit:
            user.save()
            profile, created = Profile.objects.get_or_create(user=user)
            profile.bio = self.cleaned_data["bio"]
            profile.expertise = self.cleaned_data["expertise"]
            if self.cleaned_data.get("avatar"):
                profile.avatar = self.cleaned_data["avatar"]

            # Get the is_profile_public value and ensure it's a boolean
            is_public = self.cleaned_data.get("is_profile_public")
            profile.is_profile_public = is_public
            profile.save()
        return user


class CustomLoginForm(LoginForm):
    def __init__(self, *args, **kwargs):
        super().__init__(*args, **kwargs)
        self.fields["login"].widget.attrs.update(
            {
                "class": (
                    "block w-full rounded-md border-0 py-2 px-4 "
                    "text-gray-900 dark:text-white shadow-sm "
                    "ring-1 ring-inset ring-gray-300 "
                    "dark:ring-gray-600 "
                    "placeholder:text-gray-400 "
                    "focus:ring-2 focus:ring-inset "
                    "focus:ring-orange-500 dark:bg-gray-700 "
                    "sm:text-base sm:leading-6"
                )
            }
        )
        self.fields["password"].widget.attrs.update(
            {
                "class": (
                    "block w-full rounded-md border-0 py-2 px-4 "
                    "text-gray-900 dark:text-white shadow-sm "
                    "ring-1 ring-inset ring-gray-300 "
                    "dark:ring-gray-600 "
                    "placeholder:text-gray-400 "
                    "focus:ring-2 focus:ring-inset "
                    "focus:ring-orange-500 dark:bg-gray-700 "
                    "sm:text-base sm:leading-6 pr-10"
                )
            }
        )
        self.fields["remember"].widget.attrs.update(
            {
                "class": (
                    "h-4 w-4 text-orange-500 "
                    "focus:ring-orange-500 "
                    "border-gray-300 dark:border-gray-600 "
                    "rounded cursor-pointer"
                )
            }
        )

    def clean(self):
        cleaned_data = super().clean()
        if cleaned_data is None:
            return {}

        # Check if user exists and can log in
        if "login" in cleaned_data:
            email = cleaned_data["login"]
            try:
                User.objects.get(email=email)
            except User.DoesNotExist:
                raise forms.ValidationError(
                    "No account found with this email address. Please check the email or sign up."
                )

        return cleaned_data


class EducationalVideoForm(forms.ModelForm):
    """
    Form for creating and editing educational videos.
    Validates that video URLs are from YouTube or Vimeo with proper video ID formats.
    """

    class Meta:
        model = EducationalVideo
        fields = ["title", "description", "video_url", "category"]
        widgets = {
            "title": TailwindInput(attrs={"placeholder": "Video title"}),
            "description": TailwindTextarea(
                attrs={
                    "rows": 4,
                    "placeholder": "Describe what viewers will learn from this video",
                }
            ),
            "video_url": TailwindInput(attrs={"placeholder": "YouTube or Vimeo URL", "type": "url"}),
            "category": TailwindSelect(
                attrs={
                    "class": (
                        "w-full px-4 py-2 border border-gray-300 dark:border-gray-600"
                        " rounded-lg focus:ring-2 focus:ring-blue-500"
                    )
                }
            ),
        }

    def __init__(self, *args, **kwargs):
        super().__init__(*args, **kwargs)
        # Order subjects by name
        self.fields["category"].queryset = Subject.objects.all().order_by("order", "name")

    def clean_video_url(self):
        url = self.cleaned_data.get("video_url")
        if url:
            # More robust validation with regex
            youtube_pattern = r"^(https?://)?(www\.)?(youtube\.com/watch\?v=|youtu\.be/)[a-zA-Z0-9_-]{11}.*$"
            vimeo_pattern = r"^(https?://)?(www\.)?vimeo\.com/[0-9]{8,}.*$"
            if not (re.match(youtube_pattern, url) or re.match(vimeo_pattern, url)):
                raise forms.ValidationError("Please enter a valid YouTube or Vimeo URL")
        return url


class SuccessStoryForm(forms.ModelForm):
    content = MarkdownxFormField(
        label="Content", help_text="Use markdown for formatting. You can use **bold**, *italic*, lists, etc."
    )

    class Meta:
        model = SuccessStory
        fields = ["title", "content", "excerpt", "featured_image", "status"]
        widgets = {
            "title": TailwindInput(attrs={"placeholder": "Your success story title"}),
            "excerpt": TailwindTextarea(
                attrs={"rows": 3, "placeholder": "A brief summary of your success story (optional)"}
            ),
            "featured_image": TailwindFileInput(
                attrs={"accept": "image/*", "help_text": "Featured image for your success story (optional)"}
            ),
            "status": TailwindSelect(),
        }


class LearnForm(forms.ModelForm):
    """Form for creating and editing waiting rooms."""

    class Meta:
        model = WaitingRoom
        fields = ["title", "description", "subject", "topics"]

        widgets = {
            "title": TailwindInput(attrs={"placeholder": "What would you like to learn?"}),
            "description": TailwindTextarea(attrs={"rows": 4, "placeholder": "Describe what you want to learn"}),
            "subject": TailwindInput(attrs={"placeholder": "Main subject (e.g., Mathematics, Programming)"}),
            "topics": TailwindInput(
                attrs={"placeholder": "e.g., Python, Machine Learning, Data Science", "class": "tag-input"}
            ),
        }
        help_texts = {
            "title": "Give your waiting room a descriptive title",
            "subject": "The main subject area for this waiting room",
            "topics": "Enter topics separated by commas",
        }

    def clean_topics(self):
        """Validate and clean the topics field."""
        topics = self.cleaned_data.get("topics")
        if not topics:
            raise forms.ValidationError("Please enter at least one topic.")

        # Ensure we have at least one non-empty topic after splitting
        topic_list = [t.strip() for t in topics.split(",") if t.strip()]
        if not topic_list:
            raise forms.ValidationError("Please enter at least one valid topic.")

        return topics


class TeachForm(forms.Form):
    """Form for creating course draft by both authenticated and unauthenticated users."""

    course_title = forms.CharField(
        max_length=200,
        label="Course Title",
        widget=TailwindInput(
            attrs={
                "placeholder": "Enter your course title",
                "class": "block w-full border rounded p-2 focus:outline-none focus:ring-2 focus:ring-indigo-500",
            }
        ),
    )
    course_image = forms.ImageField(
        required=True,
        validators=[FileExtensionValidator(["jpg", "jpeg", "png", "gif"])],
        widget=TailwindFileInput(
            attrs={
                "accept": "image/*",
                "help_text": "Upload a course image (required)",
                "class": "block w-full border rounded p-2 focus:outline-none focus:ring-2 focus:ring-indigo-500",
            }
        ),
    )
    course_description = forms.CharField(
        label="Course Description",
        widget=TailwindTextarea(
            attrs={
                "rows": 4,
                "placeholder": "Describe what your course will cover...",
            }
        ),
        help_text="Provide a detailed description of your course.",
    )
    preferred_session_times = forms.DateTimeField(
        label="Preferred Session Time",
        widget=TailwindDateTimeInput(),
        help_text="Select preferred time for your course sessions.",
        required=False,
    )
    flexible_timing = forms.BooleanField(
        label="Flexible Timing",
        required=False,
        widget=TailwindCheckboxInput(
            attrs={
                "class": "h-4 w-4 text-indigo-600 border-gray-300 rounded focus:ring-indigo-500",
            }
        ),
        help_text="Check if you're open to scheduling sessions at various times.",
    )
    email = forms.EmailField(
        label="Email Address",
        widget=TailwindInput(
            attrs={
                "placeholder": "Your email address",
                "class": "block w-full border rounded p-2 focus:outline-none focus:ring-2 focus:ring-indigo-500",
            }
        ),
        help_text="We'll use this to create your account or link to an existing one.",
    )
    captcha = CaptchaField(
        widget=TailwindCaptchaTextInput(
            attrs={"class": "block w-full border rounded p-2 focus:outline-none focus:ring-2 focus:ring-indigo-500"}
        )
    )

    def clean_course_title(self):
        """Validate and clean the course_title field."""
        title = self.cleaned_data.get("course_title")
        # Validate title contains only valid characters
        if not re.match(r"^[\w\s-]+$", title):
            raise forms.ValidationError("Title can only contain letters, numbers, spaces, and hyphens")

        return title

    def clean_preferred_session_times(self):
        """Validate the preferred_session_times."""
        preferred_time = self.cleaned_data.get("preferred_session_times")
        if preferred_time and preferred_time < timezone.now():
            raise forms.ValidationError("Preferred session time cannot be in the past.")
        return preferred_time

    def clean_course_image(self):
        """Validate and clean the course_image field."""
        image = self.cleaned_data.get("course_image")
        if image:
            max_size = 5 * 1024 * 1024  # 5MB
            if image.size > max_size:
                raise forms.ValidationError("Image must be less than 5MB")
        return image


class InviteStudentForm(forms.Form):
    email = forms.EmailField(
        label="Student's Email",
        widget=forms.EmailInput(
            attrs={
                "class": (
                    "w-full px-4 py-2 rounded-lg border border-gray-300 dark:border-gray-600 "
                    "bg-white dark:bg-gray-700 text-gray-900 dark:text-gray-100 "
                    "focus:ring-2 focus:ring-indigo-500 dark:focus:ring-indigo-400 focus:border-transparent"
                ),
                "placeholder": "Enter student's email address",
            }
        ),
    )
    message = forms.CharField(
        required=False,
        label="Personal Message (optional)",
        widget=forms.Textarea(
            attrs={
                "class": (
                    "w-full px-4 py-2 rounded-lg border border-gray-300 dark:border-gray-600 "
                    "bg-white dark:bg-gray-700 text-gray-900 dark:text-gray-100 "
                    "focus:ring-2 focus:ring-indigo-500 dark:focus:ring-indigo-400 focus:border-transparent"
                ),
                "placeholder": "Add a personal message to your invitation",
                "rows": 3,
            }
        ),
    )


class ForumCategoryForm(forms.ModelForm):
    """Form for creating and editing forum categories."""

    class Meta:
        model = ForumCategory
        fields = ["name", "description", "icon", "slug"]
        widgets = {
            "name": forms.TextInput(
                attrs={
                    "class": (
                        "w-full border border-gray-300 dark:border-gray-600 rounded p-2 "
                        "focus:outline-none focus:ring-2 focus:ring-teal-500 focus:ring-offset-2 "
                        "dark:focus:ring-offset-gray-800 bg-white dark:bg-gray-800"
                    )
                }
            ),
            "description": forms.Textarea(
                attrs={
                    "class": (
                        "w-full border border-gray-300 dark:border-gray-600 rounded p-2 "
                        "focus:outline-none focus:ring-2 focus:ring-teal-500 focus:ring-offset-2 "
                        "dark:focus:ring-offset-gray-800 bg-white dark:bg-gray-800"
                    ),
                    "rows": 4,
                }
            ),
            "icon": forms.TextInput(
                attrs={
                    "class": (
                        "w-full border border-gray-300 dark:border-gray-600 rounded p-2 "
                        "focus:outline-none focus:ring-2 focus:ring-teal-500 focus:ring-offset-2 "
                        "dark:focus:ring-offset-gray-800 bg-white dark:bg-gray-800"
                    ),
                    "placeholder": "fa-folder",
                }
            ),
            "slug": forms.HiddenInput(),
        }
        help_texts = {
            "icon": "Enter a Font Awesome icon class (e.g., fa-folder, fa-book, fa-code)",
        }


class PeerChallengeForm(forms.ModelForm):
    """Form for creating and editing peer challenges."""

    class Meta:
        model = PeerChallenge
        fields = ["quiz", "title", "description", "expires_at"]
        widgets = {
            "quiz": TailwindSelect(),
            "title": TailwindInput(attrs={"placeholder": "Challenge title"}),
            "description": TailwindTextarea(attrs={"rows": 3, "placeholder": "Describe your challenge"}),
            "expires_at": TailwindDateTimeInput(attrs={"placeholder": "Expiration date (optional)"}),
        }
        help_texts = {
            "expires_at": "Optional deadline for the challenge",
        }

    def __init__(self, *args, user=None, **kwargs):
        super().__init__(*args, **kwargs)
        # Only show quizzes created by the current user
        if user:
            self.fields["quiz"].queryset = Quiz.objects.filter(creator=user, status="published")


class PeerChallengeInvitationForm(forms.ModelForm):
    """Form for inviting users to a peer challenge."""

    participants = forms.CharField(
        widget=TailwindTextarea(attrs={"rows": 2, "placeholder": "Enter usernames, separated by commas"}),
        help_text="Enter usernames separated by commas",
    )

    class Meta:
        model = PeerChallengeInvitation
        fields = ["message"]
        widgets = {
            "message": TailwindTextarea(attrs={"rows": 3, "placeholder": "Add a personal message to your invitation"}),
        }

    def clean_participants(self):
        participants = self.cleaned_data.get("participants", "")
        if not participants:
            raise forms.ValidationError("You must invite at least one participant")

        usernames = [username.strip() for username in participants.split(",") if username.strip()]
        if not usernames:
            raise forms.ValidationError("You must invite at least one participant")

        from django.contrib.auth.models import User

        # Check if users exist
        found_users = User.objects.filter(username__in=usernames)
        found_usernames = found_users.values_list("username", flat=True)

        # Get missing usernames
        missing = set(usernames) - set(found_usernames)
        if missing:
            raise forms.ValidationError(f"The following users do not exist: {', '.join(missing)}")

        return found_users

    def clean(self):
        cleaned_data = super().clean()
        name = cleaned_data.get("name")
        if name:
            cleaned_data["slug"] = slugify(name)
        return cleaned_data


class ForumTopicForm(forms.Form):
    title = forms.CharField(
        max_length=200,
        required=True,
        widget=TailwindInput(
            attrs={
                "class": (
                    "w-full border border-gray-300 dark:border-gray-600 rounded p-2 "
                    "focus:outline-none focus:ring-2 focus:ring-teal-500 focus:ring-offset-2 "
                    "dark:focus:ring-offset-gray-800 bg-white dark:bg-gray-800"
                ),
                "placeholder": "Enter your topic title",
            }
        ),
    )
    content = forms.CharField(
        required=True,
        widget=TailwindTextarea(
            attrs={
                "class": (
                    "w-full border border-gray-300 dark:border-gray-600 rounded p-2 "
                    "focus:outline-none focus:ring-2 focus:ring-teal-500 focus:ring-offset-2 "
                    "dark:focus:ring-offset-gray-800 bg-white dark:bg-gray-800"
                ),
                "rows": 6,
                "placeholder": "Write your topic content here...",
            }
        ),
    )


class AvatarForm(forms.ModelForm):
    """Form for customizing user avatars."""

    class Meta:
        model = Avatar
        fields = [
            "style",
            "background_color",
            "top",
            "eyebrows",
            "eyes",
            "nose",
            "mouth",
            "facial_hair",
            "skin_color",
            "hair_color",
            "accessory",
            "clothing",
            "clothing_color",
        ]
        widgets = {
            "style": TailwindSelect(),
            "background_color": TailwindInput(attrs={"type": "color"}),
            "top": TailwindSelect(),
            "eyebrows": TailwindSelect(),
            "eyes": TailwindSelect(),
            "nose": TailwindSelect(),
            "mouth": TailwindSelect(),
            "facial_hair": TailwindSelect(),
            "skin_color": TailwindSelect(),
            "hair_color": TailwindInput(attrs={"type": "color"}),
            "accessory": TailwindSelect(),
            "clothing": TailwindSelect(),
            "clothing_color": TailwindInput(attrs={"type": "color"}),
        }


class BlogPostForm(forms.ModelForm):
    """Form for creating and editing blog posts."""

    class Meta:
        model = BlogPost
        fields = ["title", "content", "excerpt", "featured_image", "status", "tags"]

        input_classes = (
            "w-full border border-gray-300 dark:border-gray-600 rounded p-2 "
            "focus:outline-none focus:ring-2 focus:ring-teal-500 focus:ring-offset-2 "
            "dark:focus:ring-offset-gray-800 bg-white dark:bg-gray-800"
        )

        widgets = {
            "title": forms.TextInput(attrs={"class": input_classes}),
            "content": forms.Textarea(attrs={"class": input_classes, "rows": 10}),
            "excerpt": forms.Textarea(attrs={"class": input_classes, "rows": 3}),
            "tags": forms.TextInput(
                attrs={
                    "class": input_classes,
                    "placeholder": "Enter comma-separated tags",
                }
            ),
            "status": forms.Select(attrs={"class": input_classes}),
        }


class MessageTeacherForm(forms.Form):
    name = forms.CharField(
        max_length=100,
        required=True,
        widget=TailwindInput(
            attrs={
                "class": (
                    "w-full px-4 py-2 border border-gray-300 dark:border-gray-600 "
                    "rounded-lg focus:ring-2 focus:ring-blue-500"
                )
            }
        ),
    )
    email = forms.EmailField(
        required=True,
        widget=TailwindEmailInput(
            attrs={
                "class": (
                    "w-full px-4 py-2 border border-gray-300 dark:border-gray-600 "
                    "rounded-lg focus:ring-2 focus:ring-blue-500"
                )
            }
        ),
    )
    message = forms.CharField(
        widget=TailwindTextarea(
            attrs={
                "class": (
                    "w-full px-4 py-2 border border-gray-300 dark:border-gray-600 "
                    "rounded-lg focus:ring-2 focus:ring-blue-500"
                ),
                "rows": 5,
            }
        ),
        required=True,
    )
    captcha = CaptchaField(
        required=False,
        widget=TailwindCaptchaTextInput(
            attrs={
                "class": (
                    "w-full px-4 py-2 border border-gray-300 dark:border-gray-600 "
                    "rounded-lg focus:ring-2 focus:ring-blue-500"
                )
            }
        ),
    )

    def __init__(self, *args, **kwargs):
        user = kwargs.pop("user", None)
        super().__init__(*args, **kwargs)

        # If user is authenticated, remove name, email and captcha fields
        if user and user.is_authenticated:
            del self.fields["name"]
            del self.fields["email"]
            del self.fields["captcha"]


class FeedbackForm(forms.Form):
    name = forms.CharField(
        max_length=100,
        required=False,
        widget=TailwindInput(
            attrs={
                "placeholder": "Your name (optional)",
                "class": (
                    "w-full px-4 py-2 border border-gray-300 dark:border-gray-600 "
                    "rounded-lg focus:ring-2 focus:ring-blue-500"
                ),
            }
        ),
    )
    email = forms.EmailField(
        required=False,
        widget=TailwindEmailInput(
            attrs={
                "placeholder": "Your email (optional)",
                "class": (
                    "w-full px-4 py-2 border border-gray-300 dark:border-gray-600 "
                    "rounded-lg focus:ring-2 focus:ring-blue-500"
                ),
            }
        ),
    )
    description = forms.CharField(
        widget=TailwindTextarea(
            attrs={
                "placeholder": "Your feedback...",
                "rows": 4,
                "class": (
                    "w-full px-4 py-2 border border-gray-300 dark:border-gray-600 "
                    "rounded-lg focus:ring-2 focus:ring-blue-500"
                ),
            }
        ),
        required=True,
    )
    captcha = CaptchaField(widget=TailwindCaptchaTextInput)


class ChallengeSubmissionForm(forms.ModelForm):
    class Meta:
        model = ChallengeSubmission
        fields = ["submission_text"]
        widgets = {
            "submission_text": forms.Textarea(
                attrs={"rows": 5, "placeholder": "Describe your results or reflections..."}
            ),
        }


class TailwindInput(forms.widgets.Input):
    def __init__(self, *args, **kwargs):
        kwargs.setdefault("attrs", {}).update(
            {"class": "w-full px-3 py-2 border rounded-lg focus:outline-none focus:ring-2 focus:ring-blue-500"}
        )
        super().__init__(*args, **kwargs)


class TailwindTextarea(forms.widgets.Textarea):
    def __init__(self, *args, **kwargs):
        kwargs.setdefault("attrs", {}).update(
            {"class": "w-full px-3 py-2 border rounded-lg focus:outline-none focus:ring-2 focus:ring-blue-500"}
        )
        super().__init__(*args, **kwargs)


class GoodsForm(forms.ModelForm):
    """Form for creating/updating goods with full validation"""

    class Meta:
        model = Goods
        fields = [
            "name",
            "description",
            "price",
            "discount_price",
            "product_type",
            "stock",
            "file",
            "category",
            "is_available",
        ]
        widgets = {
            "name": TailwindInput(attrs={"placeholder": "Algebra Basics Workbook"}),
            "description": TailwindTextarea(attrs={"rows": 4, "placeholder": "Detailed product description"}),
            "price": forms.NumberInput(attrs={"class": "tailwind-input-class", "min": "0", "step": "0.01"}),
            "discount_price": forms.NumberInput(attrs={"class": "tailwind-input-class", "min": "0", "step": "0.01"}),
            "product_type": forms.Select(attrs={"onchange": "toggleDigitalFields(this.value)"}),
            "stock": forms.NumberInput(attrs={"data-product-type": "physical"}),
            "file": forms.FileInput(attrs={"accept": ".pdf,.zip,.mp4,.docx", "data-product-type": "digital"}),
            "category": forms.TextInput(attrs={"placeholder": "Educational Materials"}),
        }

    def __init__(self, *args, **kwargs):
        super().__init__(*args, **kwargs)
        self.fields["product_type"].initial = "physical"

        if self.instance and self.instance.pk:
            if self.instance.product_type == "digital":
                self.fields["file"].required = True
                self.fields["stock"].required = False
            else:
                self.fields["stock"].required = True

    def clean(self):
        cleaned_data = super().clean()
        product_type = cleaned_data.get("product_type")
        price = cleaned_data.get("price")
        discount_price = cleaned_data.get("discount_price")
        stock = cleaned_data.get("stock")
        file = cleaned_data.get("file")

        if discount_price and discount_price >= price:
            self.add_error("discount_price", "Discount must be lower than base price")

        if product_type == "digital":
            if stock is not None:
                self.add_error("stock", "Digital products can't have stock")
            if not file and not self.instance.file:
                self.add_error("file", "File required for digital products")
        else:
            if stock is None:
                self.add_error("stock", "Stock required for physical products")
            if file:
                self.add_error("file", "Files only for digital products")

        return cleaned_data

    def save(self, commit=True):
        goods = super().save(commit=False)

        # Handle product type specific fields
        if goods.product_type == "digital":
            goods.stock = None
        else:
            goods.file = None

        if commit:
            goods.save()
            self.save_images(goods)

        return goods

    def save_images(self, goods):
        # Delete existing images if replacing
        if "images" in self.changed_data:
            goods.images.all().delete()

        # Create new ProductImage instances
        for img in self.files.getlist("images"):
            ProductImage.objects.create(goods=goods, image=img)


class StorefrontForm(forms.ModelForm):
    class Meta:
        model = Storefront
        fields = [
            "name",
            "description",
            "store_slug",
            "logo",
            "is_active",
        ]


class TeamGoalForm(forms.ModelForm):
    """Form for creating and editing team goals."""

    class Meta:
        model = TeamGoal
        fields = ["title", "description", "deadline"]
        widgets = {
            "deadline": forms.DateTimeInput(attrs={"type": "datetime-local"}),
            "description": forms.Textarea(attrs={"rows": 4}),
        }

    def clean_deadline(self):
        """Validate that the deadline is in the future."""
        deadline = self.cleaned_data.get("deadline")
        if deadline and deadline < timezone.now():
            raise forms.ValidationError("Deadline cannot be in the past.")
        return deadline


class TeamInviteForm(forms.ModelForm):
    """Form for inviting users to a team goal."""

    recipient_search = forms.CharField(
        label="Invite User",
        widget=forms.TextInput(
            attrs={
                "class": "form-control",
                "placeholder": "Search by username or email",
                "list": "user-list",
                "autocomplete": "off",
            }
        ),
        required=False,
    )

    class Meta:
        model = TeamInvite
        fields = ["recipient"]
        widgets = {
            "recipient": forms.HiddenInput(),
        }

    def __init__(self, *args, **kwargs):
        current_user = kwargs.pop("current_user", None)
        self.team_goal = kwargs.pop("team_goal", None)
        super().__init__(*args, **kwargs)
        # Get all users except the current user (will be filtered in the view)
        if current_user:
            self.fields["recipient"].queryset = User.objects.exclude(id=current_user.id)
        else:
            self.fields["recipient"].queryset = User.objects.all()

    def clean_recipient(self):
        recipient = self.cleaned_data.get("recipient")
        if self.team_goal and recipient:
            # Check if the user is already a member of the team
            if self.team_goal.members.filter(user=recipient).exists():
                raise forms.ValidationError("This user is already a member of the team.")
            # Check if there's already a pending invitation
            if TeamInvite.objects.filter(goal=self.team_goal, recipient=recipient, status="pending").exists():
                raise forms.ValidationError("This user already has a pending invitation.")
        return recipient


class ProgressTrackerForm(forms.ModelForm):
    class Meta:
        model = ProgressTracker
        fields = ["title", "description", "current_value", "target_value", "color", "public"]
        widgets = {
            "description": forms.Textarea(attrs={"rows": 3}),
        }


class MemeForm(forms.ModelForm):
    new_subject = forms.CharField(
        max_length=100,
        required=False,
        widget=TailwindInput(
            attrs={
                "placeholder": "Enter a new subject name",
                "class": "w-full px-3 py-2 border rounded-lg focus:outline-none focus:ring-2 focus:ring-teal-500",
            }
        ),
        help_text="If your subject isn't listed, enter a new one here",
    )

    class Meta:
        model = Meme
        fields = ["title", "subject", "new_subject", "caption", "image"]
        widgets = {
            "title": TailwindInput(
                attrs={
                    "placeholder": "Enter a descriptive title",
                    "required": True,
                }
            ),
            "subject": TailwindSelect(
                attrs={
                    "class": "w-full px-3 py-2 border rounded-lg focus:outline-none focus:ring-2 focus:ring-teal-500"
                }
            ),
            "caption": TailwindTextarea(
                attrs={
                    "placeholder": "Add a caption for your meme",
                    "rows": 3,
                }
            ),
            "image": TailwindFileInput(
                attrs={
                    "accept": "image/png,image/jpeg,image/gif",
                    "required": True,
                    "help_text": "Upload a meme image (JPG, PNG, or GIF, max 2MB)",
                }
            ),
        }

    def __init__(self, *args, **kwargs):
        super().__init__(*args, **kwargs)
        self.fields["subject"].required = False
        self.fields["subject"].help_text = "Select an existing subject"

        # Improve error messages
        self.fields["image"].error_messages = {
            "required": "Please select an image file.",
            "invalid": "Please upload a valid image file.",
        }

    def clean(self):
        cleaned_data = super().clean()
        subject = cleaned_data.get("subject")
        new_subject = cleaned_data.get("new_subject")

        if not subject and not new_subject:
            raise forms.ValidationError("You must either select an existing subject or create a new one.")

        return cleaned_data

    def save(self, commit=True):
        meme = super().save(commit=False)

        # Create new subject if provided
        new_subject_name = self.cleaned_data.get("new_subject")
        if new_subject_name and not self.cleaned_data.get("subject"):
            from django.utils.text import slugify

            subject, created = Subject.objects.get_or_create(
                name=new_subject_name, defaults={"slug": slugify(new_subject_name)}
            )
            meme.subject = subject

        if commit:
            meme.save()
        return meme


class StudentEnrollmentForm(forms.Form):
    first_name = forms.CharField(
        max_length=30, required=True, widget=TailwindInput(attrs={"placeholder": "First Name"}), label="First Name"
    )
    last_name = forms.CharField(
        max_length=30, required=True, widget=TailwindInput(attrs={"placeholder": "Last Name"}), label="Last Name"
    )
    email = forms.EmailField(
        required=True, widget=TailwindEmailInput(attrs={"placeholder": "Student Email"}), label="Student Email"
    )


class QuizForm(forms.ModelForm):
    """Form for creating and editing quizzes."""

    class Meta:
        model = Quiz
        fields = [
            "title",
            "description",
            "subject",
            "status",
            "time_limit",
            "randomize_questions",
            "show_correct_answers",
            "allow_anonymous",
            "max_attempts",
        ]
        widgets = {
            "title": TailwindInput(attrs={"placeholder": "Quiz Title"}),
            "description": TailwindTextarea(attrs={"rows": 3, "placeholder": "Quiz Description"}),
            "subject": TailwindSelect(),
            "status": TailwindSelect(),
            "time_limit": TailwindNumberInput(
                attrs={"min": "0", "placeholder": "Time limit in minutes (leave empty for no limit)"}
            ),
            "randomize_questions": TailwindCheckboxInput(),
            "show_correct_answers": TailwindCheckboxInput(),
            "allow_anonymous": TailwindCheckboxInput(),
            "max_attempts": TailwindNumberInput(attrs={"min": "0", "placeholder": "0 for unlimited attempts"}),
        }

    def __init__(self, *args, **kwargs):
        kwargs.pop("user", None)  # Use this if needed for filtering
        super().__init__(*args, **kwargs)

        # Subject queryset filtering based on user type could be added here


class QuizQuestionForm(forms.ModelForm):
    """Form for creating and editing quiz questions."""

    class Meta:
        model = QuizQuestion
        fields = ["text", "question_type", "explanation", "points", "image"]
        widgets = {
            "text": TailwindTextarea(attrs={"rows": 3, "placeholder": "Question text"}),
            "question_type": TailwindSelect(),
            "explanation": TailwindTextarea(attrs={"rows": 2, "placeholder": "Explanation for the correct answer"}),
            "points": TailwindNumberInput(attrs={"min": "1", "value": "1"}),
            "order": TailwindNumberInput(attrs={"min": "0", "value": "0"}),
            "image": TailwindFileInput(attrs={"accept": "image/*"}),
        }


# Form for quiz options using formset factory
QuizOptionFormSet = forms.inlineformset_factory(
    QuizQuestion,
    QuizOption,
    fields=("text", "is_correct"),
    widgets={
        "text": TailwindInput(attrs={"placeholder": "Option text"}),
        "is_correct": TailwindCheckboxInput(),
    },
    extra=4,
    can_delete=True,
    validate_min=True,
    min_num=1,
)


class TakeQuizForm(forms.Form):
    """Form for taking quizzes. Dynamically generated based on questions."""

    def __init__(self, *args, quiz=None, **kwargs):
        super().__init__(*args, **kwargs)
        if quiz:
            for question in quiz.questions.all().order_by("order"):
                if question.question_type == "multiple":
                    # For multiple choice, add a multi-select field
                    options = question.options.all().order_by("order")
                    choices = [(str(option.id), option.text) for option in options]
                    self.fields[f"question_{question.id}"] = forms.MultipleChoiceField(
                        label=question.text, choices=choices, widget=forms.CheckboxSelectMultiple, required=False
                    )
                elif question.question_type == "true_false":
                    # For true/false, add a radio select field
                    options = question.options.all().order_by("order")
                    choices = [(str(option.id), option.text) for option in options]
                    self.fields[f"question_{question.id}"] = forms.ChoiceField(
                        label=question.text, choices=choices, widget=forms.RadioSelect, required=False
                    )
                elif question.question_type == "short":
                    # For short answer, add a text field
                    self.fields[f"question_{question.id}"] = forms.CharField(
                        label=question.text,
                        widget=TailwindTextarea(attrs={"rows": 2, "placeholder": "Your answer..."}),
                        required=False,
                    )


class GradeableLinkForm(forms.ModelForm):
    """Form for submitting a link to be graded."""

    class Meta:
        model = GradeableLink
        fields = ["title", "url", "description", "link_type"]
        widgets = {
            "title": TailwindInput(attrs={"placeholder": "Enter a descriptive title"}),
            "url": TailwindInput(attrs={"placeholder": "https://example.com", "type": "url"}),
            "description": TailwindTextarea(attrs={"rows": 4, "placeholder": "Describe what you want feedback on..."}),
            "link_type": TailwindSelect(),
        }
        help_texts = {
            "title": "A clear title describing what you want feedback on",
            "url": "Link to the PR, article, or content you want graded",
            "description": "Provide context about what you're looking for feedback on",
        }


class LinkGradeForm(forms.ModelForm):
    """Form for grading a link."""

    class Meta:
        model = LinkGrade
        fields = ["grade", "comment"]
        widgets = {
            "comment": TailwindTextarea(attrs={"rows": 4, "placeholder": "Comment required for grades below A"}),
        }

    def __init__(self, *args, **kwargs):
        super().__init__(*args, **kwargs)

        # Use radio buttons for grade selection
        self.fields["grade"].widget = forms.RadioSelect(choices=LinkGrade.GRADE_CHOICES)

    def clean(self):
        cleaned_data = super().clean()
        grade = cleaned_data.get("grade")
        comment = cleaned_data.get("comment")

        if grade not in ["A+", "A"] and not comment:
            self.add_error("comment", "A comment is required for grades below A.")

        return cleaned_data


class NotificationPreferencesForm(forms.ModelForm):
    class Meta:
        model = NotificationPreference
        fields = ["reminder_days_before", "reminder_hours_before", "email_notifications", "in_app_notifications"]
        widgets = {
            "reminder_days_before": forms.NumberInput(attrs={"min": 1, "max": 14}),
            "reminder_hours_before": forms.NumberInput(attrs={"min": 1, "max": 72}),
        }


class StudyGroupForm(forms.ModelForm):
    class Meta:
        model = StudyGroup
<<<<<<< HEAD
        # You might exclude fields that are set automatically.
        fields = ["name", "description", "course", "max_members", "is_private"]


class MembershipPlanForm(forms.ModelForm):
    class Meta:
        model = MembershipPlan
        fields = [
            "name",
            "slug",
            "description",
            "features",
            "price_monthly",
            "price_yearly",
            "billing_period",
            "stripe_monthly_price_id",
            "stripe_yearly_price_id",
            "is_active",
            "is_popular",
            "order",
        ]
        widgets: ClassVar[Dict[str, Any]] = {
            "name": TailwindInput(),
            "slug": TailwindInput(),
            "description": TailwindTextarea(attrs={"rows": 3}),
            "features": TailwindJSONWidget(),
            "price_monthly": TailwindNumberInput(attrs={"step": "0.01", "min": "0"}),
            "price_yearly": TailwindNumberInput(attrs={"step": "0.01", "min": "0"}),
            "billing_period": TailwindSelect(),
            "stripe_monthly_price_id": TailwindInput(),
            "stripe_yearly_price_id": TailwindInput(),
            "is_active": TailwindCheckboxInput(),
            "is_popular": TailwindCheckboxInput(),
            "order": TailwindNumberInput(attrs={"min": "0"}),
        }
        help_texts = {
            "features": "Enter the features for this membership plan, one per line.",
            "is_popular": "Mark this plan as popular to highlight it on the pricing page.",
            "stripe_monthly_price_id": "Stripe Price ID for monthly billing",
            "stripe_yearly_price_id": "Stripe Price ID for yearly billing",
        }
=======
        fields = ["name", "description", "course", "max_members", "is_private"]
>>>>>>> 4574e657
<|MERGE_RESOLUTION|>--- conflicted
+++ resolved
@@ -1739,8 +1739,6 @@
 class StudyGroupForm(forms.ModelForm):
     class Meta:
         model = StudyGroup
-<<<<<<< HEAD
-        # You might exclude fields that are set automatically.
         fields = ["name", "description", "course", "max_members", "is_private"]
 
 
@@ -1780,7 +1778,4 @@
             "is_popular": "Mark this plan as popular to highlight it on the pricing page.",
             "stripe_monthly_price_id": "Stripe Price ID for monthly billing",
             "stripe_yearly_price_id": "Stripe Price ID for yearly billing",
-        }
-=======
-        fields = ["name", "description", "course", "max_members", "is_private"]
->>>>>>> 4574e657
+        }
--- conflicted
+++ resolved
@@ -1002,7 +1002,6 @@
         ]
 
 
-<<<<<<< HEAD
 class ProgressTrackerForm(forms.ModelForm):
     class Meta:
         model = ProgressTracker
@@ -1010,7 +1009,8 @@
         widgets = {
             'description': forms.Textarea(attrs={'rows': 3}),
         }
-=======
+
+
 class StudentEnrollmentForm(forms.Form):
     first_name = forms.CharField(
         max_length=30, required=True, widget=TailwindInput(attrs={"placeholder": "First Name"}), label="First Name"
@@ -1020,5 +1020,4 @@
     )
     email = forms.EmailField(
         required=True, widget=TailwindEmailInput(attrs={"placeholder": "Student Email"}), label="Student Email"
-    )
->>>>>>> 2967ff58
+    )